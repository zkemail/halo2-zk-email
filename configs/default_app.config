--- conflicted
+++ resolved
@@ -1,36 +1,4 @@
 {
-<<<<<<< HEAD
-    "degree": 19,
-    "num_advice": 38,
-    "num_lookup_advice": 1,
-    "num_fixed": 1,
-    "lookup_bits": 18,
-    "bodyhash_regex_filepath": "./test_data/regex_bodyhash.txt",
-    "bodyhash_substr_filepath": "./test_data/substr_bodyhash.txt",
-    "header_regex_filepathes": [
-        "./test_data/regex_from.txt",
-        "./test_data/regex_to.txt",
-        "./test_data/regex_subject.txt"
-    ],
-    "header_substr_filepathes": [
-        "./test_data/substr_from.txt",
-        "./test_data/substr_to.txt",
-        "./test_data/substr_subject.txt"
-    ],
-    "body_regex_filepath": "./test_data/regex_body_test_ex1.txt",
-    "body_substr_filepathes": [
-        "./test_data/substr_body_test_ex1_1.txt",
-        "./test_data/substr_body_test_ex1_2.txt",
-        "./test_data/substr_body_test_ex1_3.txt"
-    ],
-    "num_sha2_compression_per_column": 1,
-    "header_max_byte_size": 512,
-    "body_max_byte_size": 512,
-    "public_key_bits": 2048,
-    "header_substr_regexes": [
-        [
-            "(?<=from:).*@.*(?=\r)"
-=======
     "degree": 18,
     "num_flex_advice": 24,
     "num_range_lookup_advice": 2,
@@ -50,7 +18,6 @@
             "./test_data/from_allstr.txt",
             "./test_data/to_allstr.txt",
             "./test_data/subject_allstr.txt"
->>>>>>> d9d9285f
         ],
         "substr_filepathes": [
             [
@@ -89,17 +56,10 @@
                 "(a|b|c|d|e|f|g|h|i|j|k|l|m|n|o|p|q|r|s|t|u|v|w|x|y|z|A|B|C|D|E|F|G|H|I|J|K|L|M|N|O|P|Q|R|S|T|U|V|W|X|Y|Z|0|1|2|3|4|5|6|7|8|9|_|\\.|-| )*"
             ]
         ]
-<<<<<<< HEAD
-    ],
-    "body_substr_regexes": [
-        [
-            "(?<=Transfer )([0-9]|\\.)+"
-=======
     },
     "body_config": {
          "allstr_filepathes": [
            "./test_data/test_ex1_email_body_allstr.txt"
->>>>>>> d9d9285f
         ],
         "substr_filepathes": [
             [
