--- conflicted
+++ resolved
@@ -370,88 +370,6 @@
                     gate.assert_equal(ctx, QuantumCell::Existing(a), QuantumCell::Existing(b));
                 }
 
-<<<<<<< HEAD
-                let header_str = String::from_utf8(self.header_bytes[header_params.skip_prefix_bytes_size.unwrap_or(0)..].to_vec()).unwrap();
-                let body_str = String::from_utf8(self.body_bytes[body_params.skip_prefix_bytes_size.unwrap_or(0)..].to_vec()).unwrap();
-                let (header_substrs, body_substrs) = get_email_substrs(&header_str, &body_str, header_params.substr_regexes, body_params.substr_regexes);
-                let public_hash_input = get_email_circuit_public_hash_input(
-                    &header_result.hash_value,
-                    &value_to_option(self.public_key.n.clone()).unwrap().to_bytes_le(),
-                    header_substrs,
-                    body_substrs,
-                    header_params.max_variable_byte_size,
-                    body_params.max_variable_byte_size,
-                );
-                let public_hash_result: AssignedHashResult<F> = config.sha256_config.digest(ctx, &public_hash_input, None)?;
-                // for (idx, v) in public_hash_result.input_bytes[128..(128 + 256)].iter().enumerate() {
-                //     v.value().map(|v| println!("idx {} code {}", idx, v.get_lower_32()));
-                // }
-                let range = config.sha256_config.range().clone();
-                let gate = range.gate.clone();
-                // for (idx, v) in header_result.regex.masked_characters.iter().enumerate() {
-                //     v.value()
-                //         .map(|v| println!("idx {} code {} char {}", idx, v.get_lower_32(), (v.get_lower_32() as u8) as char));
-                // }
-                // for (idx, v) in body_result.regex.masked_characters.iter().enumerate() {
-                //     v.value()
-                //         .map(|v| println!("idx {} code {} char {}", idx, v.get_lower_32(), (v.get_lower_32() as u8) as char));
-                // }
-                let assigned_public_key_bytes = assigned_public_key
-                    .n
-                    .limbs()
-                    .into_iter()
-                    .flat_map(|limb| {
-                        let limb_val = value_to_option(limb.value()).unwrap();
-                        let bytes = decompose_fe_to_u64_limbs(limb_val, 64 / 8, 8);
-                        let mut sum = gate.load_zero(ctx);
-                        let assigned = bytes
-                            .into_iter()
-                            .enumerate()
-                            .map(|(idx, byte)| {
-                                let assigned = gate.load_witness(ctx, Value::known(F::from(byte)));
-                                range.range_check(ctx, &assigned, 8);
-                                sum = gate.mul_add(
-                                    ctx,
-                                    QuantumCell::Existing(&assigned),
-                                    QuantumCell::Constant(F::from(1u64 << (8 * idx))),
-                                    QuantumCell::Existing(&sum),
-                                );
-                                assigned
-                            })
-                            .collect_vec();
-                        gate.assert_equal(ctx, QuantumCell::Existing(&sum), QuantumCell::Existing(limb));
-                        assigned
-                    })
-                    .collect_vec();
-                // for (idx, v) in assigned_public_key_bytes.iter().enumerate() {
-                //     v.value().map(|v| println!("idx {} byte {}", 128 + idx, v.get_lower_32()));
-                // }
-                let assigned_public_hash_input = vec![
-                    header_result.hash_bytes.into_iter().map(|v| v.cell()).collect_vec(),
-                    body_result.encoded_hash.into_iter().map(|v| v.cell()).collect_vec(),
-                    vec![gate.load_zero(ctx).cell(); 128 - 32 - 44],
-                    assigned_public_key_bytes.into_iter().map(|v| v.cell()).collect_vec(),
-                    vec![header_result.regex.masked_characters, body_result.regex.masked_characters]
-                        .concat()
-                        .into_iter()
-                        .map(|v| v.cell())
-                        .collect_vec(),
-                    vec![header_result.regex.all_substr_ids, body_result.regex.all_substr_ids]
-                        .concat()
-                        .into_iter()
-                        .map(|v| v.cell())
-                        .collect_vec(),
-                ]
-                .concat();
-                for (a, b) in public_hash_result.input_bytes[0..assigned_public_hash_input.len()]
-                    .into_iter()
-                    .map(|v| v.cell())
-                    .collect_vec()
-                    .into_iter()
-                    .zip(assigned_public_hash_input.into_iter())
-                {
-                    ctx.region.constrain_equal(a, b)?;
-=======
                 // 5. Compute public input values.
                 let poseidon = PoseidonChipBn254_8_58::new(ctx, &gate);
                 let sign_rand = poseidon.hash_elements(ctx, &gate, &assigned_signature.c.limbs()).unwrap().0[0].clone();
@@ -476,7 +394,6 @@
                         QuantumCell::Existing(&header_result.regex.all_substr_ids[idx]),
                         QuantumCell::Existing(is_target),
                     ));
->>>>>>> 9b65a2da
                 }
                 rlc_inputs.append(&mut bodyhash_masked_chars);
                 rlc_inputs.append(&mut bodyhash_masked_substr_ids);
