mod macros;
pub mod regex_sha2;
pub mod regex_sha2_base64;
use crate::regex_sha2::RegexSha2Config;
use halo2_base::halo2_proofs::circuit::{Region, SimpleFloorPlanner};
use halo2_base::halo2_proofs::plonk::{Circuit, ConstraintSystem};
use halo2_base::halo2_proofs::{circuit::Layouter, plonk::Error};
use halo2_base::QuantumCell;
use halo2_base::{
    gates::{flex_gate::FlexGateConfig, range::RangeConfig, GateInstructions},
    utils::PrimeField,
    Context,
};
use halo2_dynamic_sha256::Field;
use halo2_regex::{AssignedSubstrsResult, RegexDef, SubstrDef};
use halo2_rsa::{AssignedRSAPublicKey, AssignedRSASignature, RSAConfig, RSAInstructions, RSAPublicKey, RSASignature};
pub use macros::*;
use mail_auth::common::verify::VerifySignature;
use mail_auth::{AuthenticatedMessage, DkimResult, Resolver};
mod parse_email;
use parse_email::parse_external_eml;
use regex_sha2_base64::RegexSha2Base64Config;

#[derive(Debug, Clone)]
pub struct EmailVerifyConfig<F: Field> {
    header_processer: RegexSha2Config<F>,
    body_processer: RegexSha2Base64Config<F>,
    rsa_config: RSAConfig<F>,
}

impl<F: Field> EmailVerifyConfig<F> {
    pub fn configure(
        meta: &mut ConstraintSystem<F>,
        num_sha2_compression_per_column: usize,
        range_config: RangeConfig<F>,
        header_max_byte_size: usize,
        header_regex_def: RegexDef,
        body_hash_substr_def: SubstrDef,
        header_substr_defs: Vec<SubstrDef>,
        body_max_byte_size: usize,
        body_regex_def: RegexDef,
        body_substr_defs: Vec<SubstrDef>,
        public_key_bits: usize,
    ) -> Self {
        let header_substr_defs = [vec![body_hash_substr_def], header_substr_defs].concat();
        let header_processer = RegexSha2Config::configure(
            meta,
            header_max_byte_size,
            num_sha2_compression_per_column,
            range_config.clone(),
            header_regex_def,
            header_substr_defs,
        );
        let body_processer = RegexSha2Base64Config::configure(
            meta,
            body_max_byte_size,
            num_sha2_compression_per_column,
            range_config.clone(),
            body_regex_def,
            body_substr_defs,
        );
        let biguint_config = halo2_rsa::BigUintConfig::construct(range_config, 64);
        let rsa_config = RSAConfig::construct(biguint_config, public_key_bits, 5);
        Self {
            header_processer,
            body_processer,
            rsa_config,
        }
    }

    pub fn assign_public_key<'v>(&self, ctx: &mut Context<'v, F>, public_key: RSAPublicKey<F>) -> Result<AssignedRSAPublicKey<'v, F>, Error> {
        self.rsa_config.assign_public_key(ctx, public_key)
    }

    pub fn assign_signature<'v>(&self, ctx: &mut Context<'v, F>, signature: RSASignature<F>) -> Result<AssignedRSASignature<'v, F>, Error> {
        self.rsa_config.assign_signature(ctx, signature)
    }

    pub fn verify_email<'v: 'a, 'a>(
        &self,
        ctx: &mut Context<'v, F>,
        header_bytes: &[u8],
        body_bytes: &[u8],
        public_key: &AssignedRSAPublicKey<'v, F>,
        signature: &AssignedRSASignature<'v, F>,
    ) -> Result<(AssignedSubstrsResult<'a, F>, AssignedSubstrsResult<'a, F>), Error> {
        let gate = self.gate();

        // 1. Extract sub strings in the body and compute the base64 encoded hash of the body.
        let body_result = self.body_processer.match_hash_and_base64(ctx, body_bytes)?;

        // 2. Extract sub strings in the header, which includes the body hash, and compute the raw hash of the header.
        let header_result = self.header_processer.match_and_hash(ctx, header_bytes)?;

        // 3. Verify the rsa signature.
        let mut hashed_bytes = header_result.hash_bytes;
        hashed_bytes.reverse();
        let bytes_bits = hashed_bytes.len() * 8;
        let limb_bits = self.rsa_config.biguint_config().limb_bits;
        let limb_bytes = limb_bits / 8;
        let mut hashed_u64s = vec![];
        let bases = (0..limb_bytes)
            .map(|i| F::from((1u64 << (8 * i)) as u64))
            .map(QuantumCell::Constant)
            .collect::<Vec<QuantumCell<F>>>();
        for i in 0..(bytes_bits / limb_bits) {
            let left = hashed_bytes[limb_bytes * i..limb_bytes * (i + 1)]
                .iter()
                .map(QuantumCell::Existing)
                .collect::<Vec<QuantumCell<F>>>();
            let sum = gate.inner_product(ctx, left, bases.clone());
            hashed_u64s.push(sum);
        }
        let is_sign_valid = self.rsa_config.verify_pkcs1v15_signature(ctx, public_key, &hashed_u64s, signature)?;
        gate.assert_is_const(ctx, &is_sign_valid, F::one());

        // 4. Check that the encoded hash value is equal to the value in the email header.
        let hash_body_substr = &header_result.substrs.substrs_bytes[0];
        let body_encoded_hash = body_result.encoded_hash;
        debug_assert_eq!(hash_body_substr.len(), body_encoded_hash.len());
        for (substr_byte, encoded_byte) in hash_body_substr.iter().zip(body_encoded_hash.into_iter()) {
            ctx.region.constrain_equal(substr_byte.cell(), encoded_byte.cell())?;
        }
<<<<<<< HEAD
        gate.assert_is_const(
            ctx,
            &header_result.substrs.substrs_length[0],
            F::from(44),
        );
=======
        gate.assert_is_const(ctx, &header_result.substrs.substrs_length[0], F::from(32 * 4 / 3 + 4));
>>>>>>> 3b637ef7
        Ok((header_result.substrs, body_result.substrs))
    }

    pub fn load(&self, layouter: &mut impl Layouter<F>) -> Result<(), Error> {
        self.header_processer.load(layouter)?;
        self.body_processer.load(layouter)?;
        // self.rsa_config.range().load_lookup_table(layouter)?;
        Ok(())
    }

    pub fn finalize(&self, ctx: &mut Context<F>) {
        self.header_processer.finalize(ctx);
    }

    pub fn new_context<'a, 'b>(&'b self, region: Region<'a, F>) -> Context<'a, F> {
        self.header_processer.new_context(region)
    }

    pub fn range(&self) -> &RangeConfig<F> {
        self.header_processer.range()
    }

    pub fn gate(&self) -> &FlexGateConfig<F> {
        self.header_processer.gate()
    }
}
// macro_rules!  {
//     () => {

//     };
// }

// #[derive(Debug, Clone)]
// pub struct EmailVerifyCircuit<F: Field> {
//     max_byte_size: usize,
//     num_sha2_compression_per_column: usize,
//     range_config: RangeConfig<F>,
//     header_state_lookup: HashMap<(u8, u64), u64>,
//     header_first_state: u64,
//     header_accepted_state_vals: Vec<u64>,
//     header_substr_defs: Vec<SubstrDef>,
//     body_state_lookup: HashMap<(u8, u64), u64>,
//     body_first_state: u64,
//     body_accepted_state_vals: Vec<u64>,
//     body_substr_defs: Vec<SubstrDef>,
//     public_key_bits: usize,
// }

// impl<F: Field> Circuit<F> for EmailVerifyCircuit<F> {
//     type Config = EmailVerifyConfig<F>;
//     type FloorPlanner = SimpleFloorPlanner;

//     fn configure(meta: &mut ConstraintSystem<F>) -> Self::Config {
//         Self::Config::configure()
//     }
// }

// impl<F: Field> EmailVerifyCircuit<F> {
//     const HEADER_REGEX_FILEPATH: &'static str = "./test_regexes/email_header"
// }

#[cfg(test)]
mod test {
    use super::*;
<<<<<<< HEAD
    use cfdkim::{SignerBuilder, canonicalize_signed_email};
=======
    use base64::prelude::{Engine as _, BASE64_STANDARD_NO_PAD};
>>>>>>> 3b637ef7
    use halo2_base::halo2_proofs::{
        circuit::{floor_planner::V1, Cell, SimpleFloorPlanner, Value},
        dev::{CircuitCost, FailureLocation, MockProver, VerifyFailure},
        halo2curves::bn256::{Fr, G1},
        plonk::{Any, Circuit, Column, Instance},
    };
    use halo2_base::{gates::range::RangeStrategy::Vertical, ContextParams, SKIP_FIRST_PASS};
    use halo2_rsa::RSAPubE;
<<<<<<< HEAD
    use mailparse::parse_mail;
    use rand::thread_rng;
    // use mail_auth::{dkim::{self, Canonicalization}, common::{headers::Writable, verify::VerifySignature}, AuthenticatedMessage, Resolver, DkimResult};
    use sha2::{self, Digest, Sha256};
    use std::collections::HashSet;
    use num_bigint::BigUint;
    // use mail_auth::{common::{crypto::{RsaKey},headers::HeaderWriter},dkim::DkimSigner};
    // use mail_parser::{decoders::base64::base64_decode,  Message, Addr, HeaderValue};
    use rsa::{pkcs1::DecodeRsaPrivateKey, PublicKeyParts, RsaPrivateKey};
    use base64::prelude::{Engine as _, BASE64_STANDARD};
    use hex;
=======
    use mail_auth::{
        common::{crypto::RsaKey, headers::HeaderWriter},
        dkim::DkimSigner,
    };
    use mail_auth::{
        common::{headers::Writable, verify::VerifySignature},
        dkim::{self, Canonicalization},
    };
    // use mail_parser::{decoders::base64::base64_decode, Addr, HeaderValue, Message};
    use num_bigint::BigUint;
    use rsa::{pkcs1::DecodeRsaPrivateKey, PublicKeyParts};
    use sha2::{self, Digest, Sha256};
    use std::collections::HashSet;
>>>>>>> 3b637ef7

    impl_email_verify_circuit!(
        Test1EmailVerifyConfig,
        Test1EmailVerifyCircuit,
        1,
        1024,
        "./test_data/regex_header_test1.txt",
        "./test_data/substr_header_test1_1.txt",
        vec!["./test_data/substr_header_test1_2.txt"],
        //SubstrDef::new(44, 0, 1024 - 1, HashSet::from([(39, 3), (3, 3)])),
        //vec![SubstrDef::new(20, 0, 1024 - 1, HashSet::from([(16, 1), (1, 1), (1,12), (12,15), (15,15)]))],
        1024,
<<<<<<< HEAD
        "./test_data/regex_body_test1.txt",
        vec!["./test_data/substr_body_test1_1.txt"],
        // vec![SubstrDef::new(15, 0, 1024 - 1, HashSet::from([(25, 1), (1, 1)]))],
=======
        "./test_data/regex_bh.txt",
        SubstrDef::new(44, 0, 1024 - 1, HashSet::from([(23, 24), (24, 24)])),
        vec![SubstrDef::new(44, 0, 1024 - 1, HashSet::from([(23, 24), (24, 24)]))],
        6000,
        "./text_data/regex_body.txt",
        vec![SubstrDef::new(15, 0, 6000 - 1, HashSet::from([(29, 1), (1, 1)]))],
>>>>>>> 3b637ef7
        2048,
        280,
        9,
        13
    );

    // Tokio on and test
    #[tokio::test]

    async fn test_dkim_verify_local_eml() {
        // Parse message
        let raw_email = std::fs::read_to_string("./test_email/testemail.eml").unwrap();
        let (header_bytes, body_bytes, public_key_bytes, signature_bytes) = parse_external_eml(&raw_email).await.unwrap();

        // Convert public_key_bytes to BigUint
        let public_key_n = BigUint::from_bytes_le(&public_key_bytes);
        let signature = RSASignature::<Fr>::new(Value::known(BigUint::from_bytes_le(&signature_bytes)));

        let e = RSAPubE::Fix(BigUint::from(TestEmailVerifyCircuit::<Fr>::DEFAULT_E));
        // let n_big = BigUint::from_radix_le(&public_key.n().clone().to_radix_le(16), 16).unwrap();
        let public_key = RSAPublicKey::<Fr>::new(Value::known(BigUint::from_bytes_le(&public_key_bytes)), e);

        let hash = Sha256::digest(&body_bytes);
        println!("hash: {:?}", hash);
        println!("public_key: {:?}", public_key);
        println!("signature: {:?}", signature);
        let circuit = TestEmailVerifyCircuit {
            header_bytes,
            body_bytes,
            public_key,
            signature,
        };

        // let mut expected_output = Vec::new();
        // expected_output.resize(44, 0);
        // BASE64_STANDARD_NO_PAD.encode_slice(&hash, &mut expected_output).unwrap();
        // let mut substr_bytes_fes = expected_output.iter().map(|byte| Fr::from(*byte as u64)).collect::<Vec<Fr>>();
        // for byte in b"zkemailverify".into_iter() {
        //     substr_bytes_fes.push(Fr::from(*byte as u64));
        // }
        // let substr_lens_fes = vec![Fr::from(44), Fr::from(13)];
        // let prover = MockProver::run(13, &circuit, vec![substr_bytes_fes, substr_lens_fes]).unwrap();
        // println!("Next line fails: ");
        // assert_eq!(prover.verify(), Ok(()));

        // Make sure all signatures passed verification
    }

    #[test]
<<<<<<< HEAD
    fn test_generated_email1() {
        // let private_key = include_str!("../test_data/test_rsa_key.pem");
        // let pk_rsa = RsaKey::<mail_auth::common::crypto::Sha256>::from_rsa_pem(private_key).unwrap();
        let mut rng = thread_rng();
        let _private_key = RsaPrivateKey::new(&mut rng, Test1EmailVerifyCircuit::<Fr>::BITS_LEN).expect("failed to generate a key");
        let public_key = rsa::RsaPublicKey::from(&_private_key);
        let private_key = cfdkim::DkimPrivateKey::Rsa(_private_key);
        // let body = "email was meant for @zkemailverify.";
        let message = concat!(
            "From: alice@zkemail.com\r\n",
            "\r\n",
            "email was meant for @zkemailverify.",
        ).as_bytes();
        let email = parse_mail(message).unwrap();
// "(from:(a-z)+|to:(a-z)+|subject:(a-z)+|^(from|to...)(a-z)+)+ "
        let logger = slog::Logger::root(slog::Discard, slog::o!());
        let signer = SignerBuilder::new().with_signed_headers(&["From"]).unwrap().with_private_key(private_key).with_selector("default").with_signing_domain("zkemail.com").with_logger(&logger).with_header_canonicalization(cfdkim::canonicalization::Type::Relaxed).with_body_canonicalization(cfdkim::canonicalization::Type::Relaxed).build().unwrap();
        let signature = signer.sign(&email).unwrap();
        println!("signature {}",signature);
        let new_msg = vec![signature.as_bytes(),b"\r\n",message].concat();
        let (canonicalized_header, canonicalized_body, signature_bytes) = canonicalize_signed_email(&new_msg).unwrap();

        // let signature_rsa = DkimSigner::from_key(pk_rsa)
        // .domain("zkemail.com")
        // .selector("default")
        // .headers(["From"])
        // .header_canonicalization(Canonicalization::Relaxed)
        // .body_canonicalization(Canonicalization::Relaxed)
        // .sign(&message)
        // .unwrap();
        // println!("signature {}",signature_rsa.to_header());
        // println!("signature {}",String::from_utf8(signature_rsa.signature().to_vec()).unwrap());
        // let mut signed_msg = Vec::with_capacity(message.len()+100);
        // signature_rsa.write_header(&mut signed_msg);
        // signed_msg.extend_from_slice(&message);
        // let auth_msg = AuthenticatedMessage::parse(&signed_msg).unwrap();
        // // println!("auth_msg:\n{}",String::from_utf8(auth_msg.raw_headers().to_vec()).unwrap());
        // let canonicalized_header = auth_msg.get_canonicalized_header().unwrap();
        // let canonicalization = Canonicalization::Relaxed;
        // let body_canonicalization = canonicalization.canonical_body(body.as_bytes(), u64::MAX);
        // let mut canonicalized_body = Vec::new();
        // body_canonicalization.write(&mut canonicalized_body);
        println!("canonicalized_header:\n{}",String::from_utf8(canonicalized_header.clone()).unwrap());
        println!("canonicalized_body:\n{}",String::from_utf8(canonicalized_body.clone()).unwrap());
        
        let e = RSAPubE::Fix(BigUint::from(Test1EmailVerifyCircuit::<Fr>::DEFAULT_E));
        // let private_key = rsa::RsaPrivateKey::read_pkcs1_pem_file("./test_data/test_rsa_key.pem").unwrap();
        let n_big =
                BigUint::from_radix_le(&public_key.n().clone().to_radix_le(16), 16).unwrap();
=======
    fn test_simple_email_headers() {
        let private_key = include_str!("../test_data/test_rsa_key.pem");
        let pk_rsa = RsaKey::<mail_auth::common::crypto::Sha256>::from_rsa_pem(private_key).unwrap();
        let mut message = br#"From: Sora Suegami <suegamisora@gmail.com>
To: "zkemailverify@example.com" <zkemailverify@example.com>
Subject: Hello, zkemail!

this email was meant for @zkemailverify
"#
        .to_vec();
        let signature_rsa = DkimSigner::from_key(pk_rsa)
            .domain("example.com")
            .selector("default")
            .headers(["From", "To", "Subject"])
            .header_canonicalization(Canonicalization::Relaxed)
            .body_canonicalization(Canonicalization::Relaxed)
            .sign(&message)
            .unwrap();
        // println!("signature {}",signature_rsa.to_header());
        // println!("signature {}",String::from_utf8(signature_rsa.signature().to_vec()).unwrap());
        // let mut complete_msg = Vec::new();
        // signature_rsa.write_header(&mut complete_msg);
        // complete_msg.append(&mut message);
        // let header = signature_rsa.to_header();
        // println!("header {}",String::from_utf8(message).unwrap());
        // let message = Message::parse(&complete_msg).unwrap();
        // println!("message {:?}",message);
        // if let HeaderValue::Address(addr) = message.from() {
        //     println!("name {}, address {}",addr.name.as_ref().unwrap(),addr.address.as_ref().unwrap());
        // }
        // println!("to: {:?}",message.to());
        // println!("subject: {:?}",message.subject());
        // println!("header: {}",message.header_raw("DKIM-Signature").unwrap());
        // println!("body: {:?}",message.body_text(0).unwrap());
        let signature_header_str = signature_rsa.to_header();
        let canonicalization = Canonicalization::Relaxed;
        let canonicaled_header = canonicalization.canonical_headers(vec![
            (b"From", b"Sora Suegami <suegamisora@gmail.com>"),
            (b"To", b"\"zkemailverify@example.com\" <zkemailverify@example.com>"),
            (b"Subject", b"Hello, zkemail!"),
            (b"DKIM-Signature", &(signature_header_str.as_bytes())),
        ]);
        let canonicaled_body = canonicalization.canonical_body(b"this email was meant for @zkemailverify", u64::MAX);
        let mut header_bytes = Vec::new();
        canonicaled_header.write(&mut header_bytes);
        let mut body_bytes = Vec::new();
        canonicaled_body.write(&mut body_bytes);
        println!("canonicaled_header: {}", String::from_utf8(header_bytes.clone()).unwrap());
        println!("canonicaled_body {}", String::from_utf8(body_bytes.clone()).unwrap());

        // let hash_fs = expected_output
        //     .iter()
        //     .map(|byte| Fr::from(*byte as u64))
        //     .collect::<Vec<Fr>>();
        let e = RSAPubE::Fix(BigUint::from(TestEmailVerifyCircuit::<Fr>::DEFAULT_E));
        let private_key = rsa::RsaPrivateKey::read_pkcs1_pem_file("./test_data/test_rsa_key.pem").unwrap();
        let public_key = rsa::RsaPublicKey::from(&private_key);
        let n_big = BigUint::from_radix_le(&public_key.n().clone().to_radix_le(16), 16).unwrap();
>>>>>>> 3b637ef7
        let public_key = RSAPublicKey::<Fr>::new(Value::known(BigUint::from(n_big)), e);
        let signature = RSASignature::<Fr>::new(Value::known(BigUint::from_bytes_be(&signature_bytes)));
        let hash = Sha256::digest(&canonicalized_body);
        let circuit = Test1EmailVerifyCircuit {
            header_bytes: canonicalized_header,
            body_bytes: canonicalized_body,
            public_key,
            signature,
        };

        let mut expected_output = Vec::new();
        expected_output.resize(44, 0);
<<<<<<< HEAD
        BASE64_STANDARD
            .encode_slice(&hash, &mut expected_output)
            .unwrap();
        let mut substr_bytes_fes = expected_output
            .iter()
            .map(|byte| Fr::from(*byte as u64))
            .collect::<Vec<Fr>>();
        let header_substr = b"alice@zkemail.com";
        for idx in 0..20 {
            if idx < header_substr.len() {
                substr_bytes_fes.push(Fr::from(header_substr[idx] as u64));
            } else {
                substr_bytes_fes.push(Fr::from(0));
            }
        }
        let body_substr = b"zkemailverify";
        for idx in 0..15 {
            if idx < body_substr.len() {
                substr_bytes_fes.push(Fr::from(body_substr[idx] as u64));
            } else {
                substr_bytes_fes.push(Fr::from(0));
            }
        }
        let substr_lens_fes = vec![Fr::from(44),Fr::from(17),Fr::from(13)];
        let prover = MockProver::run(
            13,
            &circuit,
            vec![substr_bytes_fes,substr_lens_fes],
        )
        .unwrap();
=======
        BASE64_STANDARD_NO_PAD.encode_slice(&hash, &mut expected_output).unwrap();
        let mut substr_bytes_fes = expected_output.iter().map(|byte| Fr::from(*byte as u64)).collect::<Vec<Fr>>();
        for byte in b"zkemailverify".into_iter() {
            substr_bytes_fes.push(Fr::from(*byte as u64));
        }
        let substr_lens_fes = vec![Fr::from(44), Fr::from(13)];
        let prover = MockProver::run(13, &circuit, vec![substr_bytes_fes, substr_lens_fes]).unwrap();
>>>>>>> 3b637ef7
        assert_eq!(prover.verify(), Ok(()));
    }

<<<<<<< HEAD
    impl_email_verify_circuit!(
        Test2EmailVerifyConfig,
        Test2EmailVerifyCircuit,
        1,
        1024,
        "./test_data/regex_header_test2.txt",
        "./test_data/substr_header_test2_1.txt",
        vec!["./test_data/substr_header_test2_2.txt","./test_data/substr_header_test2_3.txt","./test_data/substr_header_test2_4.txt"],// SubstrDef::new(44, 0, 1024 - 1, HashSet::from([(9, 10), (10, 10)])),
        //vec![SubstrDef::new(40, 0, 1024 - 1, HashSet::from([(38, 39), (39, 39), (39,40), (40,41), (41,41)])),SubstrDef::new(40, 0, 1024 - 1, HashSet::from([(24, 25), (25, 25), (25,29), (29,31), (31,31)])),SubstrDef::new(40, 0, 1024 - 1, HashSet::from([(30, 1), (1, 1)]))],
        1024,
        "./test_data/regex_body_test2.txt",
        vec!["./test_data/substr_body_test2_1.txt","./test_data/substr_body_test2_2.txt"],
        // vec![SubstrDef::new(40, 0, 1024 - 1, HashSet::from([(31, 1), (1, 1)])),SubstrDef::new(40, 0, 1024 - 1, HashSet::from([(13, 15), (15, 15), (4,8), (8,10), (10,12),(12,13)]))],
        2048,
        510,
        15,
        13
    );

    #[test]
    fn test_generated_email2() {
        // let private_key = include_str!("../test_data/test_rsa_key.pem");
        // let pk_rsa = RsaKey::<mail_auth::common::crypto::Sha256>::from_rsa_pem(private_key).unwrap();
        let mut rng = thread_rng();
        let _private_key = RsaPrivateKey::new(&mut rng, Test1EmailVerifyCircuit::<Fr>::BITS_LEN).expect("failed to generate a key");
        let public_key = rsa::RsaPublicKey::from(&_private_key);
        let private_key = cfdkim::DkimPrivateKey::Rsa(_private_key);
        // let body = "email was meant for @zkemailverify.";
        let message = concat!(
                    "From: alice@zkemail.com\r\n",
                    "To: bob@example.com\r\n",
                    "Subject: Hello.\r\n",
                    "\r\n",
                    "email was meant for @zkemailverify and halo.",
                ).as_bytes();
        let email = parse_mail(message).unwrap();
        let logger = slog::Logger::root(slog::Discard, slog::o!());
        let signer = SignerBuilder::new().with_signed_headers(&["Subject","To","From"]).unwrap().with_private_key(private_key).with_selector("default").with_signing_domain("zkemail.com").with_logger(&logger).with_header_canonicalization(cfdkim::canonicalization::Type::Relaxed).with_body_canonicalization(cfdkim::canonicalization::Type::Relaxed).build().unwrap();
        let signature = signer.sign(&email).unwrap();
        println!("signature {}",signature);
        let new_msg = vec![signature.as_bytes(),b"\r\n",message].concat();
        let (canonicalized_header, canonicalized_body, signature_bytes) = canonicalize_signed_email(&new_msg).unwrap();

        println!("canonicalized_header:\n{}",String::from_utf8(canonicalized_header.clone()).unwrap());
        println!("canonicalized_body:\n{}",String::from_utf8(canonicalized_body.clone()).unwrap());
        
        let e = RSAPubE::Fix(BigUint::from(Test2EmailVerifyCircuit::<Fr>::DEFAULT_E));
        // let private_key = rsa::RsaPrivateKey::read_pkcs1_pem_file("./test_data/test_rsa_key.pem").unwrap();
        let n_big =
                BigUint::from_radix_le(&public_key.n().clone().to_radix_le(16), 16).unwrap();
        let public_key = RSAPublicKey::<Fr>::new(Value::known(BigUint::from(n_big)), e);
        let signature = RSASignature::<Fr>::new(Value::known(BigUint::from_bytes_be(&signature_bytes)));
        let hash = Sha256::digest(&canonicalized_body);
        let circuit = Test2EmailVerifyCircuit {
            header_bytes: canonicalized_header,
            body_bytes: canonicalized_body,
            public_key,
            signature,
        };

        let mut expected_output = Vec::new();
        expected_output.resize(44, 0);
        BASE64_STANDARD
            .encode_slice(&hash, &mut expected_output)
            .unwrap();
        let mut substr_bytes_fes = expected_output
            .iter()
            .map(|byte| Fr::from(*byte as u64))
            .collect::<Vec<Fr>>();
        let header_substrs = vec!["alice@zkemail.com".as_bytes(),"bob@example.com".as_bytes(),"Hello.".as_bytes()];
        for header_substr in header_substrs.into_iter() {
            for idx in 0..40 {
                if idx < header_substr.len() {
                    substr_bytes_fes.push(Fr::from(header_substr[idx] as u64));
                } else {
                    substr_bytes_fes.push(Fr::from(0));
                }
            }
        }
        let body_substrs = vec!["zkemailverify".as_bytes(),"and halo".as_bytes()];
        for body_substr in body_substrs.into_iter() {
            for idx in 0..40 {
                if idx < body_substr.len() {
                    substr_bytes_fes.push(Fr::from(body_substr[idx] as u64));
                } else {
                    substr_bytes_fes.push(Fr::from(0));
                }
            }
        }
        let substr_lens_fes = vec![Fr::from(44),Fr::from(17),Fr::from(15),Fr::from(6),Fr::from(13),Fr::from(8)];
        let prover = MockProver::run(
            13,
            &circuit,
            vec![substr_bytes_fes,substr_lens_fes],
        )
        .unwrap();
        assert_eq!(prover.verify(), Ok(()));
    }



    // #[test]
    // fn test_generated_email2() {
    //     let private_key = include_str!("../test_data/test_rsa_key.pem");
    //     let pk_rsa = RsaKey::<mail_auth::common::crypto::Sha256>::from_rsa_pem(private_key).unwrap();
    //     let body = "email was meant for @zkemailverify and halo2.";
    //     let message = concat!(
    //         "From: alice@zkemail.com\r\n",
    //         "To: bob@example.com\r\n",
    //         "Subject: Hell.\r\n",
    //         "\r\n",
    //         "email was meant for @zkemailverify and halo2.",
    //     ).as_bytes();
    //     let signature_rsa = DkimSigner::from_key(pk_rsa)
    //     .domain("zkemail.com")
    //     .selector("default")
    //     .headers(["Subject","To","From"])
    //     .header_canonicalization(Canonicalization::Relaxed)
    //     .body_canonicalization(Canonicalization::Relaxed)
    //     .sign(&message)
    //     .unwrap();
    //     println!("signature {}",signature_rsa.to_header());
    //     // println!("signature {}",String::from_utf8(signature_rsa.signature().to_vec()).unwrap());
    //     let mut signed_msg = Vec::with_capacity(message.len()+100);
    //     signature_rsa.write_header(&mut signed_msg);
    //     signed_msg.extend_from_slice(&message);
    //     let auth_msg = AuthenticatedMessage::parse(&signed_msg).unwrap();
    //     // println!("auth_msg:\n{}",String::from_utf8(auth_msg.raw_headers().to_vec()).unwrap());
    //     let canonicalized_header = auth_msg.get_canonicalized_header().unwrap();
    //     let canonicalization = Canonicalization::Relaxed;
    //     let body_canonicalization = canonicalization.canonical_body(body.as_bytes(), u64::MAX);
    //     let mut canonicalized_body = Vec::new();
    //     body_canonicalization.write(&mut canonicalized_body);
    //     println!("canonicalized_header:\n{}",String::from_utf8(canonicalized_header.clone()).unwrap());
    //     println!("canonicalized_header:\n{:?}",canonicalized_header.clone());
    //     println!("canonicalized_body:\n{}",String::from_utf8(canonicalized_body.clone()).unwrap());
        
    //     let e = RSAPubE::Fix(BigUint::from(Test1EmailVerifyCircuit::<Fr>::DEFAULT_E));
    //     let private_key = rsa::RsaPrivateKey::read_pkcs1_pem_file("./test_data/test_rsa_key.pem").unwrap();
    //     let public_key = rsa::RsaPublicKey::from(&private_key);
    //     let n_big =
    //             BigUint::from_radix_le(&public_key.n().clone().to_radix_le(16), 16).unwrap();
    //     let public_key = RSAPublicKey::<Fr>::new(Value::known(BigUint::from(n_big)), e);
    //     let signature_base64 = signature_rsa.signature();
    //     let signature_bytes = base64_decode(signature_base64).unwrap();
    //     let signature = RSASignature::<Fr>::new(Value::known(BigUint::from_bytes_be(&signature_bytes)));
    //     let hash = Sha256::digest(&canonicalized_body);
    //     let circuit = Test2EmailVerifyCircuit {
    //         header_bytes: canonicalized_header,
    //         body_bytes: canonicalized_body,
    //         public_key,
    //         signature,
    //     };

    //     let mut expected_output = Vec::new();
    //     expected_output.resize(44, 0);
    //     BASE64_STANDARD
    //         .encode_slice(&hash, &mut expected_output)
    //         .unwrap();
    //     let mut substr_bytes_fes = expected_output
    //         .iter()
    //         .map(|byte| Fr::from(*byte as u64))
    //         .collect::<Vec<Fr>>();
    //     let header_substrs = vec!["alice@zkemail.com".as_bytes(),"bob@example.com".as_bytes(),"Hello.".as_bytes()];
    //     for header_substr in header_substrs.into_iter() {
    //         for idx in 0..40 {
    //             if idx < header_substr.len() {
    //                 substr_bytes_fes.push(Fr::from(header_substr[idx] as u64));
    //             } else {
    //                 substr_bytes_fes.push(Fr::from(0));
    //             }
    //         }
    //     }
        
    //     let body_substrs = vec!["zkemailverify".as_bytes(),"and halo2".as_bytes()];
    //     for body_substr in body_substrs.into_iter() {
    //         for idx in 0..40 {
    //             if idx < body_substr.len() {
    //                 substr_bytes_fes.push(Fr::from(body_substr[idx] as u64));
    //             } else {
    //                 substr_bytes_fes.push(Fr::from(0));
    //             }
    //         }
    //     }
    //     let substr_lens_fes = vec![Fr::from(44),Fr::from(17),Fr::from(15),Fr::from(6),Fr::from(13),Fr::from(9)];
    //     let prover = MockProver::run(
    //         13,
    //         &circuit,
    //         vec![vec![],vec![]],
    //     )
    //     .unwrap();
    //     assert_eq!(prover.verify(), Ok(()));
    // }
=======
        // let header_bytes = include_str!("./test_data/test_header1.txt").as_bytes();
        // let body_bytes =  include_str!("./test_data/test_body1.txt").as_bytes();

        // let cirucit = TestEmailVerifyCircuit {
        //     header_bytes,
        //     body_bytes,
        //     public_key: RSAPublicKey<F>,
        //     signature: RSASignature<F>,
        //     substrings: Vec<String>,
        // }
        // let input: Vec<u8> = "email was meant for @@".chars().map(|c| c as u8).collect();
        // let circuit = TestRegexSha2::<Fr> {
        //     input,
        //     _f: PhantomData,
        // };
        // let expected_output = Sha256::digest(&circuit.input);
        // let hash_fs = expected_output
        //     .iter()
        //     .map(|byte| Fr::from(*byte as u64))
        //     .collect::<Vec<Fr>>();
        // let len_f = Fr::from(1);
        // let prover =
        //     MockProver::run(TestRegexSha2::<Fr>::K, &circuit, vec![hash_fs, vec![len_f]]).unwrap();
        // match prover.verify() {
        //     Err(_) => {
        //         println!("Error successfully achieved!");
        //     }
        //     _ => assert!(false, "Should be error."),
        // }
    }
>>>>>>> 3b637ef7
}<|MERGE_RESOLUTION|>--- conflicted
+++ resolved
@@ -121,15 +121,11 @@
         for (substr_byte, encoded_byte) in hash_body_substr.iter().zip(body_encoded_hash.into_iter()) {
             ctx.region.constrain_equal(substr_byte.cell(), encoded_byte.cell())?;
         }
-<<<<<<< HEAD
         gate.assert_is_const(
             ctx,
             &header_result.substrs.substrs_length[0],
             F::from(44),
         );
-=======
-        gate.assert_is_const(ctx, &header_result.substrs.substrs_length[0], F::from(32 * 4 / 3 + 4));
->>>>>>> 3b637ef7
         Ok((header_result.substrs, body_result.substrs))
     }
 
@@ -194,11 +190,7 @@
 #[cfg(test)]
 mod test {
     use super::*;
-<<<<<<< HEAD
     use cfdkim::{SignerBuilder, canonicalize_signed_email};
-=======
-    use base64::prelude::{Engine as _, BASE64_STANDARD_NO_PAD};
->>>>>>> 3b637ef7
     use halo2_base::halo2_proofs::{
         circuit::{floor_planner::V1, Cell, SimpleFloorPlanner, Value},
         dev::{CircuitCost, FailureLocation, MockProver, VerifyFailure},
@@ -207,7 +199,6 @@
     };
     use halo2_base::{gates::range::RangeStrategy::Vertical, ContextParams, SKIP_FIRST_PASS};
     use halo2_rsa::RSAPubE;
-<<<<<<< HEAD
     use mailparse::parse_mail;
     use rand::thread_rng;
     // use mail_auth::{dkim::{self, Canonicalization}, common::{headers::Writable, verify::VerifySignature}, AuthenticatedMessage, Resolver, DkimResult};
@@ -219,21 +210,7 @@
     use rsa::{pkcs1::DecodeRsaPrivateKey, PublicKeyParts, RsaPrivateKey};
     use base64::prelude::{Engine as _, BASE64_STANDARD};
     use hex;
-=======
-    use mail_auth::{
-        common::{crypto::RsaKey, headers::HeaderWriter},
-        dkim::DkimSigner,
-    };
-    use mail_auth::{
-        common::{headers::Writable, verify::VerifySignature},
-        dkim::{self, Canonicalization},
-    };
-    // use mail_parser::{decoders::base64::base64_decode, Addr, HeaderValue, Message};
-    use num_bigint::BigUint;
-    use rsa::{pkcs1::DecodeRsaPrivateKey, PublicKeyParts};
-    use sha2::{self, Digest, Sha256};
-    use std::collections::HashSet;
->>>>>>> 3b637ef7
+    use tokio;
 
     impl_email_verify_circuit!(
         Test1EmailVerifyConfig,
@@ -246,18 +223,9 @@
         //SubstrDef::new(44, 0, 1024 - 1, HashSet::from([(39, 3), (3, 3)])),
         //vec![SubstrDef::new(20, 0, 1024 - 1, HashSet::from([(16, 1), (1, 1), (1,12), (12,15), (15,15)]))],
         1024,
-<<<<<<< HEAD
         "./test_data/regex_body_test1.txt",
         vec!["./test_data/substr_body_test1_1.txt"],
         // vec![SubstrDef::new(15, 0, 1024 - 1, HashSet::from([(25, 1), (1, 1)]))],
-=======
-        "./test_data/regex_bh.txt",
-        SubstrDef::new(44, 0, 1024 - 1, HashSet::from([(23, 24), (24, 24)])),
-        vec![SubstrDef::new(44, 0, 1024 - 1, HashSet::from([(23, 24), (24, 24)]))],
-        6000,
-        "./text_data/regex_body.txt",
-        vec![SubstrDef::new(15, 0, 6000 - 1, HashSet::from([(29, 1), (1, 1)]))],
->>>>>>> 3b637ef7
         2048,
         280,
         9,
@@ -276,7 +244,7 @@
         let public_key_n = BigUint::from_bytes_le(&public_key_bytes);
         let signature = RSASignature::<Fr>::new(Value::known(BigUint::from_bytes_le(&signature_bytes)));
 
-        let e = RSAPubE::Fix(BigUint::from(TestEmailVerifyCircuit::<Fr>::DEFAULT_E));
+        let e = RSAPubE::Fix(BigUint::from(Test1EmailVerifyCircuit::<Fr>::DEFAULT_E));
         // let n_big = BigUint::from_radix_le(&public_key.n().clone().to_radix_le(16), 16).unwrap();
         let public_key = RSAPublicKey::<Fr>::new(Value::known(BigUint::from_bytes_le(&public_key_bytes)), e);
 
@@ -284,7 +252,7 @@
         println!("hash: {:?}", hash);
         println!("public_key: {:?}", public_key);
         println!("signature: {:?}", signature);
-        let circuit = TestEmailVerifyCircuit {
+        let circuit = Test1EmailVerifyCircuit {
             header_bytes,
             body_bytes,
             public_key,
@@ -307,7 +275,6 @@
     }
 
     #[test]
-<<<<<<< HEAD
     fn test_generated_email1() {
         // let private_key = include_str!("../test_data/test_rsa_key.pem");
         // let pk_rsa = RsaKey::<mail_auth::common::crypto::Sha256>::from_rsa_pem(private_key).unwrap();
@@ -315,7 +282,6 @@
         let _private_key = RsaPrivateKey::new(&mut rng, Test1EmailVerifyCircuit::<Fr>::BITS_LEN).expect("failed to generate a key");
         let public_key = rsa::RsaPublicKey::from(&_private_key);
         let private_key = cfdkim::DkimPrivateKey::Rsa(_private_key);
-        // let body = "email was meant for @zkemailverify.";
         let message = concat!(
             "From: alice@zkemail.com\r\n",
             "\r\n",
@@ -330,93 +296,12 @@
         let new_msg = vec![signature.as_bytes(),b"\r\n",message].concat();
         let (canonicalized_header, canonicalized_body, signature_bytes) = canonicalize_signed_email(&new_msg).unwrap();
 
-        // let signature_rsa = DkimSigner::from_key(pk_rsa)
-        // .domain("zkemail.com")
-        // .selector("default")
-        // .headers(["From"])
-        // .header_canonicalization(Canonicalization::Relaxed)
-        // .body_canonicalization(Canonicalization::Relaxed)
-        // .sign(&message)
-        // .unwrap();
-        // println!("signature {}",signature_rsa.to_header());
-        // println!("signature {}",String::from_utf8(signature_rsa.signature().to_vec()).unwrap());
-        // let mut signed_msg = Vec::with_capacity(message.len()+100);
-        // signature_rsa.write_header(&mut signed_msg);
-        // signed_msg.extend_from_slice(&message);
-        // let auth_msg = AuthenticatedMessage::parse(&signed_msg).unwrap();
-        // // println!("auth_msg:\n{}",String::from_utf8(auth_msg.raw_headers().to_vec()).unwrap());
-        // let canonicalized_header = auth_msg.get_canonicalized_header().unwrap();
-        // let canonicalization = Canonicalization::Relaxed;
-        // let body_canonicalization = canonicalization.canonical_body(body.as_bytes(), u64::MAX);
-        // let mut canonicalized_body = Vec::new();
-        // body_canonicalization.write(&mut canonicalized_body);
         println!("canonicalized_header:\n{}",String::from_utf8(canonicalized_header.clone()).unwrap());
         println!("canonicalized_body:\n{}",String::from_utf8(canonicalized_body.clone()).unwrap());
         
         let e = RSAPubE::Fix(BigUint::from(Test1EmailVerifyCircuit::<Fr>::DEFAULT_E));
-        // let private_key = rsa::RsaPrivateKey::read_pkcs1_pem_file("./test_data/test_rsa_key.pem").unwrap();
         let n_big =
                 BigUint::from_radix_le(&public_key.n().clone().to_radix_le(16), 16).unwrap();
-=======
-    fn test_simple_email_headers() {
-        let private_key = include_str!("../test_data/test_rsa_key.pem");
-        let pk_rsa = RsaKey::<mail_auth::common::crypto::Sha256>::from_rsa_pem(private_key).unwrap();
-        let mut message = br#"From: Sora Suegami <suegamisora@gmail.com>
-To: "zkemailverify@example.com" <zkemailverify@example.com>
-Subject: Hello, zkemail!
-
-this email was meant for @zkemailverify
-"#
-        .to_vec();
-        let signature_rsa = DkimSigner::from_key(pk_rsa)
-            .domain("example.com")
-            .selector("default")
-            .headers(["From", "To", "Subject"])
-            .header_canonicalization(Canonicalization::Relaxed)
-            .body_canonicalization(Canonicalization::Relaxed)
-            .sign(&message)
-            .unwrap();
-        // println!("signature {}",signature_rsa.to_header());
-        // println!("signature {}",String::from_utf8(signature_rsa.signature().to_vec()).unwrap());
-        // let mut complete_msg = Vec::new();
-        // signature_rsa.write_header(&mut complete_msg);
-        // complete_msg.append(&mut message);
-        // let header = signature_rsa.to_header();
-        // println!("header {}",String::from_utf8(message).unwrap());
-        // let message = Message::parse(&complete_msg).unwrap();
-        // println!("message {:?}",message);
-        // if let HeaderValue::Address(addr) = message.from() {
-        //     println!("name {}, address {}",addr.name.as_ref().unwrap(),addr.address.as_ref().unwrap());
-        // }
-        // println!("to: {:?}",message.to());
-        // println!("subject: {:?}",message.subject());
-        // println!("header: {}",message.header_raw("DKIM-Signature").unwrap());
-        // println!("body: {:?}",message.body_text(0).unwrap());
-        let signature_header_str = signature_rsa.to_header();
-        let canonicalization = Canonicalization::Relaxed;
-        let canonicaled_header = canonicalization.canonical_headers(vec![
-            (b"From", b"Sora Suegami <suegamisora@gmail.com>"),
-            (b"To", b"\"zkemailverify@example.com\" <zkemailverify@example.com>"),
-            (b"Subject", b"Hello, zkemail!"),
-            (b"DKIM-Signature", &(signature_header_str.as_bytes())),
-        ]);
-        let canonicaled_body = canonicalization.canonical_body(b"this email was meant for @zkemailverify", u64::MAX);
-        let mut header_bytes = Vec::new();
-        canonicaled_header.write(&mut header_bytes);
-        let mut body_bytes = Vec::new();
-        canonicaled_body.write(&mut body_bytes);
-        println!("canonicaled_header: {}", String::from_utf8(header_bytes.clone()).unwrap());
-        println!("canonicaled_body {}", String::from_utf8(body_bytes.clone()).unwrap());
-
-        // let hash_fs = expected_output
-        //     .iter()
-        //     .map(|byte| Fr::from(*byte as u64))
-        //     .collect::<Vec<Fr>>();
-        let e = RSAPubE::Fix(BigUint::from(TestEmailVerifyCircuit::<Fr>::DEFAULT_E));
-        let private_key = rsa::RsaPrivateKey::read_pkcs1_pem_file("./test_data/test_rsa_key.pem").unwrap();
-        let public_key = rsa::RsaPublicKey::from(&private_key);
-        let n_big = BigUint::from_radix_le(&public_key.n().clone().to_radix_le(16), 16).unwrap();
->>>>>>> 3b637ef7
         let public_key = RSAPublicKey::<Fr>::new(Value::known(BigUint::from(n_big)), e);
         let signature = RSASignature::<Fr>::new(Value::known(BigUint::from_bytes_be(&signature_bytes)));
         let hash = Sha256::digest(&canonicalized_body);
@@ -429,7 +314,6 @@
 
         let mut expected_output = Vec::new();
         expected_output.resize(44, 0);
-<<<<<<< HEAD
         BASE64_STANDARD
             .encode_slice(&hash, &mut expected_output)
             .unwrap();
@@ -460,19 +344,9 @@
             vec![substr_bytes_fes,substr_lens_fes],
         )
         .unwrap();
-=======
-        BASE64_STANDARD_NO_PAD.encode_slice(&hash, &mut expected_output).unwrap();
-        let mut substr_bytes_fes = expected_output.iter().map(|byte| Fr::from(*byte as u64)).collect::<Vec<Fr>>();
-        for byte in b"zkemailverify".into_iter() {
-            substr_bytes_fes.push(Fr::from(*byte as u64));
-        }
-        let substr_lens_fes = vec![Fr::from(44), Fr::from(13)];
-        let prover = MockProver::run(13, &circuit, vec![substr_bytes_fes, substr_lens_fes]).unwrap();
->>>>>>> 3b637ef7
         assert_eq!(prover.verify(), Ok(()));
     }
 
-<<<<<<< HEAD
     impl_email_verify_circuit!(
         Test2EmailVerifyConfig,
         Test2EmailVerifyCircuit,
@@ -494,13 +368,10 @@
 
     #[test]
     fn test_generated_email2() {
-        // let private_key = include_str!("../test_data/test_rsa_key.pem");
-        // let pk_rsa = RsaKey::<mail_auth::common::crypto::Sha256>::from_rsa_pem(private_key).unwrap();
         let mut rng = thread_rng();
         let _private_key = RsaPrivateKey::new(&mut rng, Test1EmailVerifyCircuit::<Fr>::BITS_LEN).expect("failed to generate a key");
         let public_key = rsa::RsaPublicKey::from(&_private_key);
         let private_key = cfdkim::DkimPrivateKey::Rsa(_private_key);
-        // let body = "email was meant for @zkemailverify.";
         let message = concat!(
                     "From: alice@zkemail.com\r\n",
                     "To: bob@example.com\r\n",
@@ -520,7 +391,6 @@
         println!("canonicalized_body:\n{}",String::from_utf8(canonicalized_body.clone()).unwrap());
         
         let e = RSAPubE::Fix(BigUint::from(Test2EmailVerifyCircuit::<Fr>::DEFAULT_E));
-        // let private_key = rsa::RsaPrivateKey::read_pkcs1_pem_file("./test_data/test_rsa_key.pem").unwrap();
         let n_big =
                 BigUint::from_radix_le(&public_key.n().clone().to_radix_le(16), 16).unwrap();
         let public_key = RSAPublicKey::<Fr>::new(Value::known(BigUint::from(n_big)), e);
@@ -573,129 +443,4 @@
     }
 
 
-
-    // #[test]
-    // fn test_generated_email2() {
-    //     let private_key = include_str!("../test_data/test_rsa_key.pem");
-    //     let pk_rsa = RsaKey::<mail_auth::common::crypto::Sha256>::from_rsa_pem(private_key).unwrap();
-    //     let body = "email was meant for @zkemailverify and halo2.";
-    //     let message = concat!(
-    //         "From: alice@zkemail.com\r\n",
-    //         "To: bob@example.com\r\n",
-    //         "Subject: Hell.\r\n",
-    //         "\r\n",
-    //         "email was meant for @zkemailverify and halo2.",
-    //     ).as_bytes();
-    //     let signature_rsa = DkimSigner::from_key(pk_rsa)
-    //     .domain("zkemail.com")
-    //     .selector("default")
-    //     .headers(["Subject","To","From"])
-    //     .header_canonicalization(Canonicalization::Relaxed)
-    //     .body_canonicalization(Canonicalization::Relaxed)
-    //     .sign(&message)
-    //     .unwrap();
-    //     println!("signature {}",signature_rsa.to_header());
-    //     // println!("signature {}",String::from_utf8(signature_rsa.signature().to_vec()).unwrap());
-    //     let mut signed_msg = Vec::with_capacity(message.len()+100);
-    //     signature_rsa.write_header(&mut signed_msg);
-    //     signed_msg.extend_from_slice(&message);
-    //     let auth_msg = AuthenticatedMessage::parse(&signed_msg).unwrap();
-    //     // println!("auth_msg:\n{}",String::from_utf8(auth_msg.raw_headers().to_vec()).unwrap());
-    //     let canonicalized_header = auth_msg.get_canonicalized_header().unwrap();
-    //     let canonicalization = Canonicalization::Relaxed;
-    //     let body_canonicalization = canonicalization.canonical_body(body.as_bytes(), u64::MAX);
-    //     let mut canonicalized_body = Vec::new();
-    //     body_canonicalization.write(&mut canonicalized_body);
-    //     println!("canonicalized_header:\n{}",String::from_utf8(canonicalized_header.clone()).unwrap());
-    //     println!("canonicalized_header:\n{:?}",canonicalized_header.clone());
-    //     println!("canonicalized_body:\n{}",String::from_utf8(canonicalized_body.clone()).unwrap());
-        
-    //     let e = RSAPubE::Fix(BigUint::from(Test1EmailVerifyCircuit::<Fr>::DEFAULT_E));
-    //     let private_key = rsa::RsaPrivateKey::read_pkcs1_pem_file("./test_data/test_rsa_key.pem").unwrap();
-    //     let public_key = rsa::RsaPublicKey::from(&private_key);
-    //     let n_big =
-    //             BigUint::from_radix_le(&public_key.n().clone().to_radix_le(16), 16).unwrap();
-    //     let public_key = RSAPublicKey::<Fr>::new(Value::known(BigUint::from(n_big)), e);
-    //     let signature_base64 = signature_rsa.signature();
-    //     let signature_bytes = base64_decode(signature_base64).unwrap();
-    //     let signature = RSASignature::<Fr>::new(Value::known(BigUint::from_bytes_be(&signature_bytes)));
-    //     let hash = Sha256::digest(&canonicalized_body);
-    //     let circuit = Test2EmailVerifyCircuit {
-    //         header_bytes: canonicalized_header,
-    //         body_bytes: canonicalized_body,
-    //         public_key,
-    //         signature,
-    //     };
-
-    //     let mut expected_output = Vec::new();
-    //     expected_output.resize(44, 0);
-    //     BASE64_STANDARD
-    //         .encode_slice(&hash, &mut expected_output)
-    //         .unwrap();
-    //     let mut substr_bytes_fes = expected_output
-    //         .iter()
-    //         .map(|byte| Fr::from(*byte as u64))
-    //         .collect::<Vec<Fr>>();
-    //     let header_substrs = vec!["alice@zkemail.com".as_bytes(),"bob@example.com".as_bytes(),"Hello.".as_bytes()];
-    //     for header_substr in header_substrs.into_iter() {
-    //         for idx in 0..40 {
-    //             if idx < header_substr.len() {
-    //                 substr_bytes_fes.push(Fr::from(header_substr[idx] as u64));
-    //             } else {
-    //                 substr_bytes_fes.push(Fr::from(0));
-    //             }
-    //         }
-    //     }
-        
-    //     let body_substrs = vec!["zkemailverify".as_bytes(),"and halo2".as_bytes()];
-    //     for body_substr in body_substrs.into_iter() {
-    //         for idx in 0..40 {
-    //             if idx < body_substr.len() {
-    //                 substr_bytes_fes.push(Fr::from(body_substr[idx] as u64));
-    //             } else {
-    //                 substr_bytes_fes.push(Fr::from(0));
-    //             }
-    //         }
-    //     }
-    //     let substr_lens_fes = vec![Fr::from(44),Fr::from(17),Fr::from(15),Fr::from(6),Fr::from(13),Fr::from(9)];
-    //     let prover = MockProver::run(
-    //         13,
-    //         &circuit,
-    //         vec![vec![],vec![]],
-    //     )
-    //     .unwrap();
-    //     assert_eq!(prover.verify(), Ok(()));
-    // }
-=======
-        // let header_bytes = include_str!("./test_data/test_header1.txt").as_bytes();
-        // let body_bytes =  include_str!("./test_data/test_body1.txt").as_bytes();
-
-        // let cirucit = TestEmailVerifyCircuit {
-        //     header_bytes,
-        //     body_bytes,
-        //     public_key: RSAPublicKey<F>,
-        //     signature: RSASignature<F>,
-        //     substrings: Vec<String>,
-        // }
-        // let input: Vec<u8> = "email was meant for @@".chars().map(|c| c as u8).collect();
-        // let circuit = TestRegexSha2::<Fr> {
-        //     input,
-        //     _f: PhantomData,
-        // };
-        // let expected_output = Sha256::digest(&circuit.input);
-        // let hash_fs = expected_output
-        //     .iter()
-        //     .map(|byte| Fr::from(*byte as u64))
-        //     .collect::<Vec<Fr>>();
-        // let len_f = Fr::from(1);
-        // let prover =
-        //     MockProver::run(TestRegexSha2::<Fr>::K, &circuit, vec![hash_fs, vec![len_f]]).unwrap();
-        // match prover.verify() {
-        //     Err(_) => {
-        //         println!("Error successfully achieved!");
-        //     }
-        //     _ => assert!(false, "Should be error."),
-        // }
-    }
->>>>>>> 3b637ef7
 }