--- conflicted
+++ resolved
@@ -183,6 +183,7 @@
 #[cfg(test)]
 mod test {
     use super::*;
+    use base64::prelude::{Engine as _, BASE64_STANDARD_NO_PAD};
     use halo2_base::halo2_proofs::{
         circuit::{floor_planner::V1, Cell, SimpleFloorPlanner, Value},
         dev::{CircuitCost, FailureLocation, MockProver, VerifyFailure},
@@ -190,22 +191,20 @@
         plonk::{Any, Circuit, Column, Instance},
     };
     use halo2_base::{gates::range::RangeStrategy::Vertical, ContextParams, SKIP_FIRST_PASS};
-<<<<<<< HEAD
-    use mail_auth::dkim;
+    use halo2_rsa::RSAPubE;
+    use mail_auth::{
+        common::{crypto::RsaKey, headers::HeaderWriter},
+        dkim::DkimSigner,
+    };
+    use mail_auth::{
+        common::{headers::Writable, verify::VerifySignature},
+        dkim::{self, Canonicalization},
+    };
+    use mail_parser::{decoders::base64::base64_decode, Addr, HeaderValue, Message};
     use num_bigint::BigUint;
+    use rsa::{pkcs1::DecodeRsaPrivateKey, PublicKeyParts};
     use sha2::{self, Digest, Sha256};
     use std::collections::HashSet;
-=======
-    use halo2_rsa::RSAPubE;
-    use mail_auth::{dkim::{self, Canonicalization}, common::{headers::Writable, verify::VerifySignature}};
-    use sha2::{self, Digest, Sha256};
-    use std::collections::HashSet;
-    use num_bigint::BigUint;
-    use mail_auth::{common::{crypto::{RsaKey},headers::HeaderWriter},dkim::DkimSigner};
-    use mail_parser::{decoders::base64::base64_decode, Message, Addr, HeaderValue};
-    use rsa::{pkcs1::DecodeRsaPrivateKey, PublicKeyParts};
-    use base64::prelude::{Engine as _, BASE64_STANDARD_NO_PAD};
->>>>>>> 8e7cb9c9
 
     impl_email_verify_circuit!(
         TestEmailVerifyConfig,
@@ -231,15 +230,16 @@
 Subject: Hello, zkemail!
 
 this email was meant for @zkemailverify
-"#.to_vec();
+"#
+        .to_vec();
         let signature_rsa = DkimSigner::from_key(pk_rsa)
-        .domain("example.com")
-        .selector("default")
-        .headers(["From", "To", "Subject"])
-        .header_canonicalization(Canonicalization::Relaxed)
-        .body_canonicalization(Canonicalization::Relaxed)
-        .sign(&message)
-        .unwrap();
+            .domain("example.com")
+            .selector("default")
+            .headers(["From", "To", "Subject"])
+            .header_canonicalization(Canonicalization::Relaxed)
+            .body_canonicalization(Canonicalization::Relaxed)
+            .sign(&message)
+            .unwrap();
         // println!("signature {}",signature_rsa.to_header());
         // println!("signature {}",String::from_utf8(signature_rsa.signature().to_vec()).unwrap());
         // let mut complete_msg = Vec::new();
@@ -258,15 +258,20 @@
         // println!("body: {:?}",message.body_text(0).unwrap());
         let signature_header_str = signature_rsa.to_header();
         let canonicalization = Canonicalization::Relaxed;
-        let canonicaled_header = canonicalization.canonical_headers(vec![(b"From",b"Sora Suegami <suegamisora@gmail.com>"),(b"To",b"\"zkemailverify@example.com\" <zkemailverify@example.com>"),(b"Subject",b"Hello, zkemail!"),(b"DKIM-Signature",&(signature_header_str.as_bytes()))]);
+        let canonicaled_header = canonicalization.canonical_headers(vec![
+            (b"From", b"Sora Suegami <suegamisora@gmail.com>"),
+            (b"To", b"\"zkemailverify@example.com\" <zkemailverify@example.com>"),
+            (b"Subject", b"Hello, zkemail!"),
+            (b"DKIM-Signature", &(signature_header_str.as_bytes())),
+        ]);
         let canonicaled_body = canonicalization.canonical_body(b"this email was meant for @zkemailverify", u64::MAX);
         let mut header_bytes = Vec::new();
         canonicaled_header.write(&mut header_bytes);
         let mut body_bytes = Vec::new();
         canonicaled_body.write(&mut body_bytes);
-        println!("canonicaled_header: {}",String::from_utf8(header_bytes.clone()).unwrap());
-        println!("canonicaled_body {}",String::from_utf8(body_bytes.clone()).unwrap());
-        
+        println!("canonicaled_header: {}", String::from_utf8(header_bytes.clone()).unwrap());
+        println!("canonicaled_body {}", String::from_utf8(body_bytes.clone()).unwrap());
+
         // let hash_fs = expected_output
         //     .iter()
         //     .map(|byte| Fr::from(*byte as u64))
@@ -274,8 +279,7 @@
         let e = RSAPubE::Fix(BigUint::from(TestEmailVerifyCircuit::<Fr>::DEFAULT_E));
         let private_key = rsa::RsaPrivateKey::read_pkcs1_pem_file("./test_data/test_rsa_key.pem").unwrap();
         let public_key = rsa::RsaPublicKey::from(&private_key);
-        let n_big =
-                BigUint::from_radix_le(&public_key.n().clone().to_radix_le(16), 16).unwrap();
+        let n_big = BigUint::from_radix_le(&public_key.n().clone().to_radix_le(16), 16).unwrap();
         let public_key = RSAPublicKey::<Fr>::new(Value::known(BigUint::from(n_big)), e);
         let signature_base64 = signature_rsa.signature();
         let signature_bytes = BASE64_STANDARD_NO_PAD.decode(signature_base64).unwrap();
@@ -290,33 +294,14 @@
 
         let mut expected_output = Vec::new();
         expected_output.resize(44, 0);
-        BASE64_STANDARD_NO_PAD
-            .encode_slice(&hash, &mut expected_output)
-            .unwrap();
-        let mut substr_bytes_fes = expected_output
-            .iter()
-            .map(|byte| Fr::from(*byte as u64))
-            .collect::<Vec<Fr>>();
+        BASE64_STANDARD_NO_PAD.encode_slice(&hash, &mut expected_output).unwrap();
+        let mut substr_bytes_fes = expected_output.iter().map(|byte| Fr::from(*byte as u64)).collect::<Vec<Fr>>();
         for byte in b"zkemailverify".into_iter() {
             substr_bytes_fes.push(Fr::from(*byte as u64));
         }
-        let substr_lens_fes = vec![Fr::from(44),Fr::from(13)];
-        let prover = MockProver::run(
-            13,
-            &circuit,
-            vec![substr_bytes_fes, substr_lens_fes],
-        )
-        .unwrap();
+        let substr_lens_fes = vec![Fr::from(44), Fr::from(13)];
+        let prover = MockProver::run(13, &circuit, vec![substr_bytes_fes, substr_lens_fes]).unwrap();
         assert_eq!(prover.verify(), Ok(()));
-
-        
-
-
-
-
-
-        
-        
 
         // let header_bytes = include_str!("./test_data/test_header1.txt").as_bytes();
         // let body_bytes =  include_str!("./test_data/test_body1.txt").as_bytes();
