--- conflicted
+++ resolved
@@ -20,30 +20,18 @@
     utils::PrimeField,
     Context,
 };
-<<<<<<< HEAD
-use halo2_dynamic_sha256::Field;
-use halo2_regex::{AssignedSubstrsResult, RegexDef, SubstrDef};
-use halo2_rsa::{AssignedRSAPublicKey, AssignedRSASignature, RSAConfig, RSAInstructions, RSAPublicKey, RSASignature};
-pub use macros::*;
-use mail_auth::common::verify::VerifySignature;
-use mail_auth::{AuthenticatedMessage, DkimResult, Resolver};
-=======
 use halo2_base::{AssignedValue, QuantumCell};
 use halo2_dynamic_sha256::Sha256DynamicConfig;
 use halo2_regex::{
     defs::{AllstrRegexDef, SubstrRegexDef},
     AssignedRegexResult,
 };
-use halo2_rsa::{
-    AssignedRSAPublicKey, AssignedRSASignature, RSAConfig, RSAInstructions, RSAPubE, RSAPublicKey,
-    RSASignature,
-};
+use halo2_rsa::{AssignedRSAPublicKey, AssignedRSASignature, RSAConfig, RSAInstructions, RSAPubE, RSAPublicKey, RSASignature};
 use itertools::Itertools;
 use mailparse::parse_mail;
 use num_bigint::BigUint;
 use num_traits::FromPrimitive;
 use rand::{thread_rng, CryptoRng, Rng, RngCore};
->>>>>>> 1edb9a0c
 use regex_sha2_base64::RegexSha2Base64Config;
 use rsa::{PublicKeyParts, RsaPrivateKey};
 use serde_json;
@@ -126,14 +114,10 @@
         let gate = sha256_config.range().gate.clone();
 
         // 1. Extract sub strings in the body and compute the base64 encoded hash of the body.
-        let body_result =
-            self.body_processer
-                .match_hash_and_base64(ctx, sha256_config, body_bytes)?;
+        let body_result = self.body_processer.match_hash_and_base64(ctx, sha256_config, body_bytes)?;
 
         // 2. Extract sub strings in the header, which includes the body hash, and compute the raw hash of the header.
-        let header_result =
-            self.header_processer
-                .match_and_hash(ctx, sha256_config, header_bytes)?;
+        let header_result = self.header_processer.match_and_hash(ctx, sha256_config, header_bytes)?;
 
         // 3. Verify the rsa signature.
         let mut hashed_bytes = header_result.hash_bytes;
@@ -161,20 +145,6 @@
         // To constraint their equivalences, you should put these values in the instance column and specify the same hash bytes.
 
         // 4. Check that the encoded hash value is equal to the value in the email header.
-<<<<<<< HEAD
-        let hash_body_substr = &header_result.substrs.substrs_bytes[0];
-        let body_encoded_hash = body_result.encoded_hash;
-        debug_assert_eq!(hash_body_substr.len(), body_encoded_hash.len());
-        for (substr_byte, encoded_byte) in hash_body_substr.iter().zip(body_encoded_hash.into_iter()) {
-            ctx.region.constrain_equal(substr_byte.cell(), encoded_byte.cell())?;
-        }
-        gate.assert_is_const(
-            ctx,
-            &header_result.substrs.substrs_length[0],
-            F::from(44),
-        );
-        Ok((header_result.substrs, body_result.substrs))
-=======
         // let hash_body_substr = &header_result.regex.substrs_bytes[0];
         // let body_encoded_hash = body_result.encoded_hash;
         // debug_assert_eq!(hash_body_substr.len(), body_encoded_hash.len());
@@ -191,7 +161,6 @@
             body_result: body_result.regex,
             bodyhash_value: body_result.encoded_hash_value,
         })
->>>>>>> 1edb9a0c
     }
 
     pub fn load(&self, layouter: &mut impl Layouter<F>) -> Result<(), Error> {
@@ -282,14 +251,8 @@
             0,
             params.degree as usize,
         );
-        assert_eq!(
-            params.header_regex_filepathes.len(),
-            params.header_substr_filepathes.len()
-        );
-        assert_eq!(
-            params.body_regex_filepathes.len(),
-            params.body_substr_filepathes.len()
-        );
+        assert_eq!(params.header_regex_filepathes.len(), params.header_substr_filepathes.len());
+        assert_eq!(params.body_regex_filepathes.len(), params.body_substr_filepathes.len());
         let bodyhash_allstr_def = AllstrRegexDef::read_from_text(&params.bodyhash_regex_filepath);
         let bodyhash_substr_def = SubstrRegexDef::read_from_text(&params.bodyhash_substr_filepath);
         let header_allstr_defs = params
@@ -338,10 +301,7 @@
             vec![
                 params.body_max_byte_size,
                 params.header_max_byte_size,
-                32 + 44
-                    + (128 - 44 - 32)
-                    + 2 * (params.header_max_byte_size + params.body_max_byte_size)
-                    + 64,
+                64 + 2 * (params.header_max_byte_size + params.body_max_byte_size) + 64,
             ],
             range_config.clone(),
             false,
@@ -361,16 +321,9 @@
         }
     }
 
-    fn synthesize(
-        &self,
-        mut config: Self::Config,
-        mut layouter: impl Layouter<F>,
-    ) -> Result<(), Error> {
+    fn synthesize(&self, mut config: Self::Config, mut layouter: impl Layouter<F>) -> Result<(), Error> {
         config.inner.load(&mut layouter)?;
-        config
-            .sha256_config
-            .range()
-            .load_lookup_table(&mut layouter)?;
+        config.sha256_config.range().load_lookup_table(&mut layouter)?;
         let mut first_pass = SKIP_FIRST_PASS;
         let mut public_hash_cell = vec![];
         let params = Self::read_config_params();
@@ -382,11 +335,8 @@
                     return Ok(());
                 }
                 let ctx = &mut config.sha256_config.new_context(region);
-                let assigned_public_key = config
-                    .inner
-                    .assign_public_key(ctx, self.public_key.clone())?;
-                let assigned_signature =
-                    config.inner.assign_signature(ctx, self.signature.clone())?;
+                let assigned_public_key = config.inner.assign_public_key(ctx, self.public_key.clone())?;
+                let assigned_signature = config.inner.assign_signature(ctx, self.signature.clone())?;
                 let result = config.inner.verify_email(
                     ctx,
                     &mut config.sha256_config,
@@ -399,18 +349,8 @@
                     let header_str = String::from_utf8(self.header_bytes.clone()).unwrap();
                     let body_str = String::from_utf8(self.body_bytes.clone()).unwrap();
                     let params = Self::read_config_params();
-                    let (header_substrs, body_substrs) = get_email_substrs(
-                        &header_str,
-                        &body_str,
-                        params.header_substr_regexes,
-                        params.body_substr_regexes,
-                    );
-                    get_email_circuit_public_hash_input(
-                        header_substrs,
-                        body_substrs,
-                        params.header_max_byte_size,
-                        params.body_max_byte_size,
-                    )
+                    let (header_substrs, body_substrs) = get_email_substrs(&header_str, &body_str, params.header_substr_regexes, params.body_substr_regexes);
+                    get_email_circuit_public_hash_input(header_substrs, body_substrs, params.header_max_byte_size, params.body_max_byte_size)
                 };
                 let public_hash_result = config.sha256_config.digest(ctx, &public_hash_input)?;
                 // for (idx, v) in public_hash_result.input_bytes.iter().enumerate() {
@@ -445,28 +385,18 @@
                 //     });
                 // }
                 let assigned_public_hash_input = vec![
-                    result
-                        .assigned_bodyhash
+                    result.assigned_bodyhash.into_iter().map(|v| v.cell()).collect_vec(),
+                    vec![gate.load_zero(ctx).cell(); 64 - 44],
+                    vec![result.header_result.masked_characters, result.body_result.masked_characters]
+                        .concat()
                         .into_iter()
                         .map(|v| v.cell())
                         .collect_vec(),
-                    vec![gate.load_zero(ctx).cell(); 64 - 44],
-                    vec![
-                        result.header_result.masked_characters,
-                        result.body_result.masked_characters,
-                    ]
-                    .concat()
-                    .into_iter()
-                    .map(|v| v.cell())
-                    .collect_vec(),
-                    vec![
-                        result.header_result.all_substr_ids,
-                        result.body_result.all_substr_ids,
-                    ]
-                    .concat()
-                    .into_iter()
-                    .map(|v| v.cell())
-                    .collect_vec(),
+                    vec![result.header_result.all_substr_ids, result.body_result.all_substr_ids]
+                        .concat()
+                        .into_iter()
+                        .map(|v| v.cell())
+                        .collect_vec(),
                 ]
                 .concat();
                 for (a, b) in public_hash_result.input_bytes[0..assigned_public_hash_input.len()]
@@ -482,12 +412,7 @@
                 let mut packed_public_hash = gate.load_zero(ctx);
                 let mut coeff = F::from(1u64);
                 for byte in public_hash_result.output_bytes[0..31].iter() {
-                    packed_public_hash = gate.mul_add(
-                        ctx,
-                        QuantumCell::Existing(byte),
-                        QuantumCell::Constant(coeff),
-                        QuantumCell::Existing(&packed_public_hash),
-                    );
+                    packed_public_hash = gate.mul_add(ctx, QuantumCell::Existing(byte), QuantumCell::Constant(coeff), QuantumCell::Existing(&packed_public_hash));
                     coeff *= F::from(256u64);
                 }
                 // let packed_public_hash = public_hash_result.output_bytes[0..31]
@@ -526,18 +451,8 @@
         let header_str = String::from_utf8(self.header_bytes.clone()).unwrap();
         let body_str = String::from_utf8(self.body_bytes.clone()).unwrap();
         let params = Self::read_config_params();
-        let (header_substrs, body_substrs) = get_email_substrs(
-            &header_str,
-            &body_str,
-            params.header_substr_regexes,
-            params.body_substr_regexes,
-        );
-        let public_hash_input = get_email_circuit_public_hash_input(
-            header_substrs,
-            body_substrs,
-            params.header_max_byte_size,
-            params.body_max_byte_size,
-        );
+        let (header_substrs, body_substrs) = get_email_substrs(&header_str, &body_str, params.header_substr_regexes, params.body_substr_regexes);
+        let public_hash_input = get_email_circuit_public_hash_input(header_substrs, body_substrs, params.header_max_byte_size, params.body_max_byte_size);
         let public_hash: Vec<u8> = Sha256::digest(&public_hash_input).to_vec();
         println!("public hash {}", hex::encode(public_hash.clone()));
         let public_fr = {
@@ -558,12 +473,9 @@
     pub const DEFAULT_E: u128 = 65537;
 
     pub fn read_config_params() -> DefaultEmailVerifyConfigParams {
-        let path = std::env::var(EMAIL_VERIFY_CONFIG_ENV)
-            .expect("You should set the configure file path to EMAIL_VERIFY_CONFIG.");
-        let params: DefaultEmailVerifyConfigParams = serde_json::from_reader(
-            File::open(path.as_str()).expect(&format!("{} does not exist.", path)),
-        )
-        .expect("File is found but invalid.");
+        let path = std::env::var(EMAIL_VERIFY_CONFIG_ENV).expect("You should set the configure file path to EMAIL_VERIFY_CONFIG.");
+        let params: DefaultEmailVerifyConfigParams =
+            serde_json::from_reader(File::open(path.as_str()).expect(&format!("{} does not exist.", path))).expect("File is found but invalid.");
         params
     }
 
@@ -633,11 +545,7 @@
 #[cfg(test)]
 mod test {
     use super::*;
-<<<<<<< HEAD
-    use cfdkim::{SignerBuilder, canonicalize_signed_email,resolve_public_key, DkimPublicKey};
-=======
     use cfdkim::{canonicalize_signed_email, resolve_public_key, SignerBuilder};
->>>>>>> 1edb9a0c
     use halo2_base::halo2_proofs::{
         circuit::Value,
         dev::{CircuitCost, FailureLocation, MockProver, VerifyFailure},
@@ -651,104 +559,6 @@
     use std::io::Read;
     // use mail_auth::{common::{crypto::{RsaKey},headers::HeaderWriter},dkim::DkimSigner};
     // use mail_parser::{decoders::base64::base64_decode,  Message, Addr, HeaderValue};
-<<<<<<< HEAD
-    use rsa::{pkcs1::DecodeRsaPrivateKey, PublicKeyParts, RsaPrivateKey};
-    use base64::prelude::{Engine as _, BASE64_STANDARD};
-    use hex;
-    use tokio;
-
-    impl_email_verify_circuit!(
-        Test1EmailVerifyConfig,
-        Test1EmailVerifyCircuit,
-        1,
-        1024,
-        "./test_data/regex_header_test1.txt",
-        "./test_data/substr_header_test1_1.txt",
-        vec!["./test_data/substr_header_test1_2.txt"],
-        //SubstrDef::new(44, 0, 1024 - 1, HashSet::from([(39, 3), (3, 3)])),
-        //vec![SubstrDef::new(20, 0, 1024 - 1, HashSet::from([(16, 1), (1, 1), (1,12), (12,15), (15,15)]))],
-        1024,
-        "./test_data/regex_body_test1.txt",
-        vec!["./test_data/substr_body_test1_1.txt"],
-        // vec![SubstrDef::new(15, 0, 1024 - 1, HashSet::from([(25, 1), (1, 1)]))],
-        2048,
-        280,
-        9,
-        13
-    );
-
-    #[test]
-    fn test_generated_email1() {
-        // let private_key = include_str!("../test_data/test_rsa_key.pem");
-        // let pk_rsa = RsaKey::<mail_auth::common::crypto::Sha256>::from_rsa_pem(private_key).unwrap();
-        let mut rng = thread_rng();
-        let _private_key = RsaPrivateKey::new(&mut rng, Test1EmailVerifyCircuit::<Fr>::BITS_LEN).expect("failed to generate a key");
-        let public_key = rsa::RsaPublicKey::from(&_private_key);
-        let private_key = cfdkim::DkimPrivateKey::Rsa(_private_key);
-        let message = concat!(
-            "From: alice@zkemail.com\r\n",
-            "\r\n",
-            "email was meant for @zkemailverify.",
-        ).as_bytes();
-        let email = parse_mail(message).unwrap();
-// "(from:(a-z)+|to:(a-z)+|subject:(a-z)+|^(from|to...)(a-z)+)+ "
-        let logger = slog::Logger::root(slog::Discard, slog::o!());
-        let signer = SignerBuilder::new().with_signed_headers(&["From"]).unwrap().with_private_key(private_key).with_selector("default").with_signing_domain("zkemail.com").with_logger(&logger).with_header_canonicalization(cfdkim::canonicalization::Type::Relaxed).with_body_canonicalization(cfdkim::canonicalization::Type::Relaxed).build().unwrap();
-        let signature = signer.sign(&email).unwrap();
-        println!("signature {}",signature);
-        let new_msg = vec![signature.as_bytes(),b"\r\n",message].concat();
-        let (canonicalized_header, canonicalized_body, signature_bytes) = canonicalize_signed_email(&new_msg).unwrap();
-
-        println!("canonicalized_header:\n{}",String::from_utf8(canonicalized_header.clone()).unwrap());
-        println!("canonicalized_body:\n{}",String::from_utf8(canonicalized_body.clone()).unwrap());
-        
-        let e = RSAPubE::Fix(BigUint::from(Test1EmailVerifyCircuit::<Fr>::DEFAULT_E));
-        let n_big =
-                BigUint::from_radix_le(&public_key.n().clone().to_radix_le(16), 16).unwrap();
-        let public_key = RSAPublicKey::<Fr>::new(Value::known(BigUint::from(n_big)), e);
-        let signature = RSASignature::<Fr>::new(Value::known(BigUint::from_bytes_be(&signature_bytes)));
-        let hash = Sha256::digest(&canonicalized_body);
-        let circuit = Test1EmailVerifyCircuit {
-            header_bytes: canonicalized_header,
-            body_bytes: canonicalized_body,
-            public_key,
-            signature,
-        };
-
-        let mut expected_output = Vec::new();
-        expected_output.resize(44, 0);
-        BASE64_STANDARD
-            .encode_slice(&hash, &mut expected_output)
-            .unwrap();
-        let mut substr_bytes_fes = expected_output
-            .iter()
-            .map(|byte| Fr::from(*byte as u64))
-            .collect::<Vec<Fr>>();
-        let header_substr = b"alice@zkemail.com";
-        for idx in 0..20 {
-            if idx < header_substr.len() {
-                substr_bytes_fes.push(Fr::from(header_substr[idx] as u64));
-            } else {
-                substr_bytes_fes.push(Fr::from(0));
-            }
-        }
-        let body_substr = b"zkemailverify";
-        for idx in 0..15 {
-            if idx < body_substr.len() {
-                substr_bytes_fes.push(Fr::from(body_substr[idx] as u64));
-            } else {
-                substr_bytes_fes.push(Fr::from(0));
-            }
-        }
-        let substr_lens_fes = vec![Fr::from(44),Fr::from(17),Fr::from(13)];
-        let prover = MockProver::run(
-            13,
-            &circuit,
-            vec![substr_bytes_fes,substr_lens_fes],
-        )
-        .unwrap();
-        assert_eq!(prover.verify(), Ok(()));
-=======
     use rsa::{PublicKeyParts, RsaPrivateKey};
     use snark_verifier_sdk::CircuitExt;
     use temp_env;
@@ -772,68 +582,48 @@
 
     #[test]
     fn test_generated_email1() {
-        temp_env::with_var(
-            EMAIL_VERIFY_CONFIG_ENV,
-            Some("./configs/test1_email_verify.config"),
-            || {
-                let params = DefaultEmailVerifyCircuit::<Fr>::read_config_params();
-                let mut rng = thread_rng();
-                let _private_key = RsaPrivateKey::new(&mut rng, params.public_key_bits)
-                    .expect("failed to generate a key");
-                let public_key = rsa::RsaPublicKey::from(&_private_key);
-                let private_key = cfdkim::DkimPrivateKey::Rsa(_private_key);
-                let message = concat!(
-                    "From: alice@zkemail.com\r\n",
-                    "\r\n",
-                    "email was meant for @zkemailverify.",
-                )
-                .as_bytes();
-                let email = parse_mail(message).unwrap();
-                let logger = slog::Logger::root(slog::Discard, slog::o!());
-                let signer = SignerBuilder::new()
-                    .with_signed_headers(&["From"])
-                    .unwrap()
-                    .with_private_key(private_key)
-                    .with_selector("default")
-                    .with_signing_domain("zkemail.com")
-                    .with_logger(&logger)
-                    .with_header_canonicalization(cfdkim::canonicalization::Type::Relaxed)
-                    .with_body_canonicalization(cfdkim::canonicalization::Type::Relaxed)
-                    .build()
-                    .unwrap();
-                let signature = signer.sign(&email).unwrap();
-                let new_msg = vec![signature.as_bytes(), b"\r\n", message].concat();
-                println!("email: {}", String::from_utf8(new_msg.clone()).unwrap());
-                let (canonicalized_header, canonicalized_body, signature_bytes) =
-                    canonicalize_signed_email(&new_msg).unwrap();
-
-                println!(
-                    "canonicalized_header:\n{}",
-                    String::from_utf8(canonicalized_header.clone()).unwrap()
-                );
-                println!(
-                    "canonicalized_body:\n{}",
-                    String::from_utf8(canonicalized_body.clone()).unwrap()
-                );
-
-                let e = RSAPubE::Fix(BigUint::from(DefaultEmailVerifyCircuit::<Fr>::DEFAULT_E));
-                let n_big =
-                    BigUint::from_radix_le(&public_key.n().clone().to_radix_le(16), 16).unwrap();
-                let public_key = RSAPublicKey::<Fr>::new(Value::known(BigUint::from(n_big)), e);
-                let signature =
-                    RSASignature::<Fr>::new(Value::known(BigUint::from_bytes_be(&signature_bytes)));
-                let circuit = DefaultEmailVerifyCircuit {
-                    header_bytes: canonicalized_header,
-                    body_bytes: canonicalized_body,
-                    public_key,
-                    signature,
-                };
-                let instances = circuit.instances();
-                let prover = MockProver::run(params.degree, &circuit, instances).unwrap();
-                assert_eq!(prover.verify(), Ok(()));
-            },
-        );
->>>>>>> 1edb9a0c
+        temp_env::with_var(EMAIL_VERIFY_CONFIG_ENV, Some("./configs/test1_email_verify.config"), || {
+            let params = DefaultEmailVerifyCircuit::<Fr>::read_config_params();
+            let mut rng = thread_rng();
+            let _private_key = RsaPrivateKey::new(&mut rng, params.public_key_bits).expect("failed to generate a key");
+            let public_key = rsa::RsaPublicKey::from(&_private_key);
+            let private_key = cfdkim::DkimPrivateKey::Rsa(_private_key);
+            let message = concat!("From: alice@zkemail.com\r\n", "\r\n", "email was meant for @zkemailverify.",).as_bytes();
+            let email = parse_mail(message).unwrap();
+            let logger = slog::Logger::root(slog::Discard, slog::o!());
+            let signer = SignerBuilder::new()
+                .with_signed_headers(&["From"])
+                .unwrap()
+                .with_private_key(private_key)
+                .with_selector("default")
+                .with_signing_domain("zkemail.com")
+                .with_logger(&logger)
+                .with_header_canonicalization(cfdkim::canonicalization::Type::Relaxed)
+                .with_body_canonicalization(cfdkim::canonicalization::Type::Relaxed)
+                .build()
+                .unwrap();
+            let signature = signer.sign(&email).unwrap();
+            let new_msg = vec![signature.as_bytes(), b"\r\n", message].concat();
+            println!("email: {}", String::from_utf8(new_msg.clone()).unwrap());
+            let (canonicalized_header, canonicalized_body, signature_bytes) = canonicalize_signed_email(&new_msg).unwrap();
+
+            println!("canonicalized_header:\n{}", String::from_utf8(canonicalized_header.clone()).unwrap());
+            println!("canonicalized_body:\n{}", String::from_utf8(canonicalized_body.clone()).unwrap());
+
+            let e = RSAPubE::Fix(BigUint::from(DefaultEmailVerifyCircuit::<Fr>::DEFAULT_E));
+            let n_big = BigUint::from_radix_le(&public_key.n().clone().to_radix_le(16), 16).unwrap();
+            let public_key = RSAPublicKey::<Fr>::new(Value::known(BigUint::from(n_big)), e);
+            let signature = RSASignature::<Fr>::new(Value::known(BigUint::from_bytes_be(&signature_bytes)));
+            let circuit = DefaultEmailVerifyCircuit {
+                header_bytes: canonicalized_header,
+                body_bytes: canonicalized_body,
+                public_key,
+                signature,
+            };
+            let instances = circuit.instances();
+            let prover = MockProver::run(params.degree, &circuit, instances).unwrap();
+            assert_eq!(prover.verify(), Ok(()));
+        });
     }
 
     // impl_email_verify_circuit!(
@@ -864,242 +654,56 @@
 
     #[test]
     fn test_generated_email2() {
-<<<<<<< HEAD
-        let mut rng = thread_rng();
-        let _private_key = RsaPrivateKey::new(&mut rng, Test1EmailVerifyCircuit::<Fr>::BITS_LEN).expect("failed to generate a key");
-        let public_key = rsa::RsaPublicKey::from(&_private_key);
-        let private_key = cfdkim::DkimPrivateKey::Rsa(_private_key);
-        let message = concat!(
-=======
-        temp_env::with_var(
-            EMAIL_VERIFY_CONFIG_ENV,
-            Some("./configs/test2_email_verify.config"),
-            || {
-                let params = DefaultEmailVerifyCircuit::<Fr>::read_config_params();
-                let mut rng = thread_rng();
-                let _private_key = RsaPrivateKey::new(&mut rng, params.public_key_bits)
-                    .expect("failed to generate a key");
-                let public_key = rsa::RsaPublicKey::from(&_private_key);
-                let private_key = cfdkim::DkimPrivateKey::Rsa(_private_key);
-                let message = concat!(
->>>>>>> 1edb9a0c
-                    "From: alice@zkemail.com\r\n",
-                    "To: bob@example.com\r\n",
-                    "Subject: Hello.\r\n",
-                    "\r\n",
-                    "email was meant for @zkemailverify and halo.",
-<<<<<<< HEAD
-                ).as_bytes();
-        let email = parse_mail(message).unwrap();
-        let logger = slog::Logger::root(slog::Discard, slog::o!());
-        let signer = SignerBuilder::new().with_signed_headers(&["Subject","To","From"]).unwrap().with_private_key(private_key).with_selector("default").with_signing_domain("zkemail.com").with_logger(&logger).with_header_canonicalization(cfdkim::canonicalization::Type::Relaxed).with_body_canonicalization(cfdkim::canonicalization::Type::Relaxed).build().unwrap();
-        let signature = signer.sign(&email).unwrap();
-        println!("signature {}",signature);
-        let new_msg = vec![signature.as_bytes(),b"\r\n",message].concat();
-        let (canonicalized_header, canonicalized_body, signature_bytes) = canonicalize_signed_email(&new_msg).unwrap();
-
-        println!("canonicalized_header:\n{}",String::from_utf8(canonicalized_header.clone()).unwrap());
-        println!("canonicalized_body:\n{}",String::from_utf8(canonicalized_body.clone()).unwrap());
-        
-        let e = RSAPubE::Fix(BigUint::from(Test2EmailVerifyCircuit::<Fr>::DEFAULT_E));
-        let n_big =
-                BigUint::from_radix_le(&public_key.n().clone().to_radix_le(16), 16).unwrap();
-        let public_key = RSAPublicKey::<Fr>::new(Value::known(BigUint::from(n_big)), e);
-        let signature = RSASignature::<Fr>::new(Value::known(BigUint::from_bytes_be(&signature_bytes)));
-        let hash = Sha256::digest(&canonicalized_body);
-        let circuit = Test2EmailVerifyCircuit {
-            header_bytes: canonicalized_header,
-            body_bytes: canonicalized_body,
-            public_key,
-            signature,
-        };
-
-        let mut expected_output = Vec::new();
-        expected_output.resize(44, 0);
-        BASE64_STANDARD
-            .encode_slice(&hash, &mut expected_output)
-            .unwrap();
-        let mut substr_bytes_fes = expected_output
-            .iter()
-            .map(|byte| Fr::from(*byte as u64))
-            .collect::<Vec<Fr>>();
-        let header_substrs = vec!["alice@zkemail.com".as_bytes(),"bob@example.com".as_bytes(),"Hello.".as_bytes()];
-        for header_substr in header_substrs.into_iter() {
-            for idx in 0..40 {
-                if idx < header_substr.len() {
-                    substr_bytes_fes.push(Fr::from(header_substr[idx] as u64));
-                } else {
-                    substr_bytes_fes.push(Fr::from(0));
-                }
-            }
-        }
-        let body_substrs = vec!["zkemailverify".as_bytes(),"and halo".as_bytes()];
-        for body_substr in body_substrs.into_iter() {
-            for idx in 0..40 {
-                if idx < body_substr.len() {
-                    substr_bytes_fes.push(Fr::from(body_substr[idx] as u64));
-                } else {
-                    substr_bytes_fes.push(Fr::from(0));
-                }
-            }
-        }
-        let substr_lens_fes = vec![Fr::from(44),Fr::from(17),Fr::from(15),Fr::from(6),Fr::from(13),Fr::from(8)];
-        let prover = MockProver::run(
-            13,
-            &circuit,
-            vec![substr_bytes_fes,substr_lens_fes],
-        )
-        .unwrap();
-        assert_eq!(prover.verify(), Ok(()));
-    }
-
-     // Tokio on and test
-     #[ignore]
-     #[tokio::test]
-     async fn test_existing_email1() {
-         // Parse message
-         let raw_email = include_str!("../test_data/test_email1.eml").as_bytes();
-         let (canonicalized_header, canonicalized_body, signature_bytes) = canonicalize_signed_email(raw_email).unwrap(); 
-         // let (header_bytes, body_bytes, public_key_bytes, signature_bytes) = parse_external_eml(&raw_email).await.unwrap();
-         println!("canonicalized_header:\n{}",String::from_utf8(canonicalized_header.clone()).unwrap());
-         println!("canonicalized_body:\n{}",String::from_utf8(canonicalized_body.clone()).unwrap());
-         // Convert public_key_bytes to BigUint
-         let logger = slog::Logger::root(slog::Discard, slog::o!());
-         let public_key = match resolve_public_key(&logger, raw_email).await.unwrap() {
-             DkimPublicKey::Rsa(k) => k,
-             _ => panic!("The resolved public key must be RSA one.")
-         };
- 
-         let e = RSAPubE::Fix(BigUint::from(Test1EmailVerifyCircuit::<Fr>::DEFAULT_E));
-         let n_big =
-                 BigUint::from_radix_le(&public_key.n().clone().to_radix_le(16), 16).unwrap();
-         let public_key = RSAPublicKey::<Fr>::new(Value::known(BigUint::from(n_big)), e);
-         let signature = RSASignature::<Fr>::new(Value::known(BigUint::from_bytes_be(&signature_bytes)));
-         let hash = Sha256::digest(&canonicalized_body);
-         let circuit = Test1EmailVerifyCircuit {
-             header_bytes: canonicalized_header,
-             body_bytes: canonicalized_body,
-             public_key,
-             signature,
-         };
- 
-         let mut expected_output = Vec::new();
-         expected_output.resize(44, 0);
-         BASE64_STANDARD
-             .encode_slice(&hash, &mut expected_output)
-             .unwrap();
-         let mut substr_bytes_fes = expected_output
-             .iter()
-             .map(|byte| Fr::from(*byte as u64))
-             .collect::<Vec<Fr>>();
-         let header_substr = b"alice@zkemail.com";
-         for idx in 0..20 {
-             if idx < header_substr.len() {
-                 substr_bytes_fes.push(Fr::from(header_substr[idx] as u64));
-             } else {
-                 substr_bytes_fes.push(Fr::from(0));
-             }
-         }
-         let body_substr = b"zkemailverify";
-         for idx in 0..15 {
-             if idx < body_substr.len() {
-                 substr_bytes_fes.push(Fr::from(body_substr[idx] as u64));
-             } else {
-                 substr_bytes_fes.push(Fr::from(0));
-             }
-         }
-         let substr_lens_fes = vec![Fr::from(44),Fr::from(17),Fr::from(13)];
-         let prover = MockProver::run(
-             13,
-             &circuit,
-             vec![substr_bytes_fes,substr_lens_fes],
-         )
-         .unwrap();
-         // assert_eq!(prover.verify(), Ok(()));
-         
-         // let public_key_n = BigUint::from_bytes_le(&public_key_bytes);
-         // let signature = RSASignature::<Fr>::new(Value::known(BigUint::from_bytes_le(&signature_bytes)));
- 
-         // let e = RSAPubE::Fix(BigUint::from(Test1EmailVerifyCircuit::<Fr>::DEFAULT_E));
-         // // let n_big = BigUint::from_radix_le(&public_key.n().clone().to_radix_le(16), 16).unwrap();
-         // let public_key = RSAPublicKey::<Fr>::new(Value::known(BigUint::from_bytes_le(&public_key_bytes)), e);
- 
-         // let hash = Sha256::digest(&body_bytes);
-         // println!("hash: {:?}", hash);
-         // println!("public_key: {:?}", public_key);
-         // println!("signature: {:?}", signature);
-         // let circuit = Test1EmailVerifyCircuit {
-         //     header_bytes,
-         //     body_bytes,
-         //     public_key,
-         //     signature,
-         // };
- 
-         // let mut expected_output = Vec::new();
-         // expected_output.resize(44, 0);
-         // BASE64_STANDARD_NO_PAD.encode_slice(&hash, &mut expected_output).unwrap();
-         // let mut substr_bytes_fes = expected_output.iter().map(|byte| Fr::from(*byte as u64)).collect::<Vec<Fr>>();
-         // for byte in b"zkemailverify".into_iter() {
-         //     substr_bytes_fes.push(Fr::from(*byte as u64));
-         // }
-         // let substr_lens_fes = vec![Fr::from(44), Fr::from(13)];
-         // let prover = MockProver::run(13, &circuit, vec![substr_bytes_fes, substr_lens_fes]).unwrap();
-         // println!("Next line fails: ");
-         // assert_eq!(prover.verify(), Ok(()));
- 
-         // Make sure all signatures passed verification
-     }
-
-
-=======
-                )
-                .as_bytes();
-                let email = parse_mail(message).unwrap();
-                let logger = slog::Logger::root(slog::Discard, slog::o!());
-                let signer = SignerBuilder::new()
-                    .with_signed_headers(&["Subject", "To", "From"])
-                    .unwrap()
-                    .with_private_key(private_key)
-                    .with_selector("default")
-                    .with_signing_domain("zkemail.com")
-                    .with_logger(&logger)
-                    .with_header_canonicalization(cfdkim::canonicalization::Type::Relaxed)
-                    .with_body_canonicalization(cfdkim::canonicalization::Type::Relaxed)
-                    .build()
-                    .unwrap();
-                let signature = signer.sign(&email).unwrap();
-                println!("signature {}", signature);
-                let new_msg = vec![signature.as_bytes(), b"\r\n", message].concat();
-                let (canonicalized_header, canonicalized_body, signature_bytes) =
-                    canonicalize_signed_email(&new_msg).unwrap();
-
-                println!(
-                    "canonicalized_header:\n{}",
-                    String::from_utf8(canonicalized_header.clone()).unwrap()
-                );
-                println!(
-                    "canonicalized_body:\n{}",
-                    String::from_utf8(canonicalized_body.clone()).unwrap()
-                );
-
-                let e = RSAPubE::Fix(BigUint::from(DefaultEmailVerifyCircuit::<Fr>::DEFAULT_E));
-                let n_big =
-                    BigUint::from_radix_le(&public_key.n().clone().to_radix_le(16), 16).unwrap();
-                let public_key = RSAPublicKey::<Fr>::new(Value::known(BigUint::from(n_big)), e);
-                let signature =
-                    RSASignature::<Fr>::new(Value::known(BigUint::from_bytes_be(&signature_bytes)));
-                let circuit = DefaultEmailVerifyCircuit {
-                    header_bytes: canonicalized_header,
-                    body_bytes: canonicalized_body,
-                    public_key,
-                    signature,
-                };
-
-                let instances = circuit.instances();
-                let prover = MockProver::run(params.degree, &circuit, instances).unwrap();
-                assert_eq!(prover.verify(), Ok(()));
-            },
-        );
+        temp_env::with_var(EMAIL_VERIFY_CONFIG_ENV, Some("./configs/test2_email_verify.config"), || {
+            let params = DefaultEmailVerifyCircuit::<Fr>::read_config_params();
+            let mut rng = thread_rng();
+            let _private_key = RsaPrivateKey::new(&mut rng, params.public_key_bits).expect("failed to generate a key");
+            let public_key = rsa::RsaPublicKey::from(&_private_key);
+            let private_key = cfdkim::DkimPrivateKey::Rsa(_private_key);
+            let message = concat!(
+                "From: alice@zkemail.com\r\n",
+                "To: bob@example.com\r\n",
+                "Subject: Hello.\r\n",
+                "\r\n",
+                "email was meant for @zkemailverify and halo.",
+            )
+            .as_bytes();
+            let email = parse_mail(message).unwrap();
+            let logger = slog::Logger::root(slog::Discard, slog::o!());
+            let signer = SignerBuilder::new()
+                .with_signed_headers(&["Subject", "To", "From"])
+                .unwrap()
+                .with_private_key(private_key)
+                .with_selector("default")
+                .with_signing_domain("zkemail.com")
+                .with_logger(&logger)
+                .with_header_canonicalization(cfdkim::canonicalization::Type::Relaxed)
+                .with_body_canonicalization(cfdkim::canonicalization::Type::Relaxed)
+                .build()
+                .unwrap();
+            let signature = signer.sign(&email).unwrap();
+            println!("signature {}", signature);
+            let new_msg = vec![signature.as_bytes(), b"\r\n", message].concat();
+            let (canonicalized_header, canonicalized_body, signature_bytes) = canonicalize_signed_email(&new_msg).unwrap();
+
+            println!("canonicalized_header:\n{}", String::from_utf8(canonicalized_header.clone()).unwrap());
+            println!("canonicalized_body:\n{}", String::from_utf8(canonicalized_body.clone()).unwrap());
+
+            let e = RSAPubE::Fix(BigUint::from(DefaultEmailVerifyCircuit::<Fr>::DEFAULT_E));
+            let n_big = BigUint::from_radix_le(&public_key.n().clone().to_radix_le(16), 16).unwrap();
+            let public_key = RSAPublicKey::<Fr>::new(Value::known(BigUint::from(n_big)), e);
+            let signature = RSASignature::<Fr>::new(Value::known(BigUint::from_bytes_be(&signature_bytes)));
+            let circuit = DefaultEmailVerifyCircuit {
+                header_bytes: canonicalized_header,
+                body_bytes: canonicalized_body,
+                public_key,
+                signature,
+            };
+
+            let instances = circuit.instances();
+            let prover = MockProver::run(params.degree, &circuit, instances).unwrap();
+            assert_eq!(prover.verify(), Ok(()));
+        });
     }
 
     #[tokio::test]
@@ -1117,42 +721,28 @@
             cfdkim::DkimPublicKey::Rsa(pk) => pk,
             _ => panic!("not supportted public key type."),
         };
-        temp_env::with_var(
-            EMAIL_VERIFY_CONFIG_ENV,
-            Some("./configs/test_ex1_email_verify.config"),
-            move || {
-                let params = DefaultEmailVerifyCircuit::<Fr>::read_config_params();
-                let (canonicalized_header, canonicalized_body, signature_bytes) =
-                    canonicalize_signed_email(&email_bytes).unwrap();
-                println!("header len\n {}", canonicalized_header.len());
-                println!("body len\n {}", canonicalized_body.len());
-                // println!("body\n{:?}", canonicalized_body);
-                println!(
-                    "canonicalized_header:\n{}",
-                    String::from_utf8(canonicalized_header.clone()).unwrap()
-                );
-                println!(
-                    "canonicalized_body:\n{}",
-                    String::from_utf8(canonicalized_body.clone()).unwrap()
-                );
-                let e = RSAPubE::Fix(BigUint::from(DefaultEmailVerifyCircuit::<Fr>::DEFAULT_E));
-                let n_big =
-                    BigUint::from_radix_le(&public_key.n().clone().to_radix_le(16), 16).unwrap();
-                let public_key = RSAPublicKey::<Fr>::new(Value::known(BigUint::from(n_big)), e);
-                let signature =
-                    RSASignature::<Fr>::new(Value::known(BigUint::from_bytes_be(&signature_bytes)));
-                let circuit = DefaultEmailVerifyCircuit {
-                    header_bytes: canonicalized_header,
-                    body_bytes: canonicalized_body,
-                    public_key,
-                    signature,
-                };
-
-                let instances = circuit.instances();
-                let prover = MockProver::run(params.degree, &circuit, instances).unwrap();
-                assert_eq!(prover.verify(), Ok(()));
-            },
-        );
-    }
->>>>>>> 1edb9a0c
+        temp_env::with_var(EMAIL_VERIFY_CONFIG_ENV, Some("./configs/test_ex1_email_verify.config"), move || {
+            let params = DefaultEmailVerifyCircuit::<Fr>::read_config_params();
+            let (canonicalized_header, canonicalized_body, signature_bytes) = canonicalize_signed_email(&email_bytes).unwrap();
+            println!("header len\n {}", canonicalized_header.len());
+            println!("body len\n {}", canonicalized_body.len());
+            // println!("body\n{:?}", canonicalized_body);
+            println!("canonicalized_header:\n{}", String::from_utf8(canonicalized_header.clone()).unwrap());
+            println!("canonicalized_body:\n{}", String::from_utf8(canonicalized_body.clone()).unwrap());
+            let e = RSAPubE::Fix(BigUint::from(DefaultEmailVerifyCircuit::<Fr>::DEFAULT_E));
+            let n_big = BigUint::from_radix_le(&public_key.n().clone().to_radix_le(16), 16).unwrap();
+            let public_key = RSAPublicKey::<Fr>::new(Value::known(BigUint::from(n_big)), e);
+            let signature = RSASignature::<Fr>::new(Value::known(BigUint::from_bytes_be(&signature_bytes)));
+            let circuit = DefaultEmailVerifyCircuit {
+                header_bytes: canonicalized_header,
+                body_bytes: canonicalized_body,
+                public_key,
+                signature,
+            };
+
+            let instances = circuit.instances();
+            let prover = MockProver::run(params.degree, &circuit, instances).unwrap();
+            assert_eq!(prover.verify(), Ok(()));
+        });
+    }
 }